[workspace]
members = [
	"engine",
	"ffi",
	"fuzz/bytes",
	"fuzz/raw-string",
	"fuzz/map-keys",
	"wasm",
]
resolver = "2"

[workspace.package]
authors = ["Ingvar Stepanyan <me@rreverser.com>"]
version = "0.7.0"
publish = true
edition = "2024"

[workspace.dependencies]
backtrace = "0.3"
cfg-if = "1"
cidr = { version = "0.2", features = ["serde"] }
criterion = "0.5"
dyn-clone = "1.0.20"
fnv = "1.0.6"
getrandom = { version = "0.3" }
indoc = "2"
libc = "0.2.42"
memmem = "0.1.1"
num_enum = "0.7"
rand = "0.9"
outer-regex = { version = "1.11.1", package = "regex" }
regex-automata = { version = "0.4.9" }
serde = { version = "1.0.113", features = ["derive"] }
serde_json = "1.0.56"
sliceslice = "0.4.3"
thiserror = "1.0"
wildcard = "0.2.0"
<<<<<<< HEAD
urlencoding = "2.1.3"
=======
base64 = "0.21"
>>>>>>> 9b3e56d0
wirefilter = { path = "engine", package = "wirefilter-engine" }

[profile.release]
panic = "unwind"
lto = true

[profile.dev]
panic = "unwind"<|MERGE_RESOLUTION|>--- conflicted
+++ resolved
@@ -35,11 +35,8 @@
 sliceslice = "0.4.3"
 thiserror = "1.0"
 wildcard = "0.2.0"
-<<<<<<< HEAD
 urlencoding = "2.1.3"
-=======
 base64 = "0.21"
->>>>>>> 9b3e56d0
 wirefilter = { path = "engine", package = "wirefilter-engine" }
 
 [profile.release]
