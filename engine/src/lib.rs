--- conflicted
+++ resolved
@@ -100,11 +100,7 @@
         FunctionArgKind, FunctionArgKindMismatchError, FunctionArgs, FunctionDefinition,
         FunctionDefinitionContext, FunctionParam, FunctionParamError, LenFunction, LowerFunction,
         SimpleFunctionDefinition, SimpleFunctionImpl, SimpleFunctionOptParam, SimpleFunctionParam,
-<<<<<<< HEAD
-        StartsWithFunction, SubstringFunction, WildcardReplaceFunction,
-=======
-        StartsWithFunction, ToStringFunction, WildcardReplaceFunction,
->>>>>>> f7a203f1
+        StartsWithFunction, SubstringFunction, ToStringFunction, WildcardReplaceFunction,
     },
     lex::LexErrorKind,
     lhs_types::{Array, Map, MapIter, TypedArray, TypedMap},
