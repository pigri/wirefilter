--- conflicted
+++ resolved
@@ -99,13 +99,9 @@
         AllFunction, AnyFunction, CIDRFunction, ConcatFunction, FunctionArgInvalidConstantError,
         FunctionArgKind, FunctionArgKindMismatchError, FunctionArgs, FunctionDefinition,
         FunctionDefinitionContext, FunctionParam, FunctionParamError, LenFunction, LowerFunction,
-<<<<<<< HEAD
         RemoveQueryArgsFunction, SimpleFunctionDefinition, SimpleFunctionImpl,
-        SimpleFunctionOptParam, SimpleFunctionParam, StartsWithFunction, WildcardReplaceFunction,
-=======
-        SimpleFunctionDefinition, SimpleFunctionImpl, SimpleFunctionOptParam, SimpleFunctionParam,
-        StartsWithFunction, SubstringFunction, ToStringFunction, WildcardReplaceFunction,
->>>>>>> 49a92aa3
+        SimpleFunctionOptParam, SimpleFunctionParam, StartsWithFunction, SubstringFunction,
+        ToStringFunction, WildcardReplaceFunction,
     },
     lex::LexErrorKind,
     lhs_types::{Array, Map, MapIter, TypedArray, TypedMap},
