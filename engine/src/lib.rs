--- conflicted
+++ resolved
@@ -98,16 +98,10 @@
     functions::{
         AllFunction, AnyFunction, CIDRFunction, ConcatFunction, FunctionArgInvalidConstantError,
         FunctionArgKind, FunctionArgKindMismatchError, FunctionArgs, FunctionDefinition,
-<<<<<<< HEAD
         FunctionDefinitionContext, FunctionParam, FunctionParamError, JsonLookupStringFunction,
-        LenFunction, LowerFunction, SimpleFunctionDefinition, SimpleFunctionImpl,
-        SimpleFunctionOptParam, SimpleFunctionParam, StartsWithFunction, WildcardReplaceFunction,
-=======
-        FunctionDefinitionContext, FunctionParam, FunctionParamError, LenFunction, LowerFunction,
-        RemoveBytesFunction, RemoveQueryArgsFunction, SimpleFunctionDefinition, SimpleFunctionImpl,
-        SimpleFunctionOptParam, SimpleFunctionParam, StartsWithFunction, SubstringFunction,
-        ToStringFunction, WildcardReplaceFunction,
->>>>>>> 21e00fb2
+        LenFunction, LowerFunction, RemoveBytesFunction, RemoveQueryArgsFunction,
+        SimpleFunctionDefinition, SimpleFunctionImpl, SimpleFunctionOptParam, SimpleFunctionParam,
+        StartsWithFunction, SubstringFunction, ToStringFunction, WildcardReplaceFunction,
     },
     lex::LexErrorKind,
     lhs_types::{Array, Map, MapIter, TypedArray, TypedMap},
