//! This is the main crate for the filter engine.
//!
//! It contains public APIs for parsing filter syntax, compiling them into
//! an executable IR and, finally, executing filters against provided values.
//!
//! # Example
//!
//! ```
//! use wirefilter::{ExecutionContext, Scheme, Type};
//!
//! fn main() -> Result<(), Box<dyn std::error::Error>> {
//!     // Create a map of possible filter fields.
//!     let scheme = Scheme! {
//!         http.method: Bytes,
//!         http.ua: Bytes,
//!         port: Int,
//!     }.build();
//!
//!     // Parse a Wireshark-like expression into an AST.
//!     let ast = scheme.parse(
//!         r#"
//!             http.method != "POST" &&
//!             not http.ua matches "(googlebot|facebook)" &&
//!             port in {80 443}
//!         "#,
//!     )?;
//!
//!     println!("Parsed filter representation: {:?}", ast);
//!
//!     // Compile the AST into an executable filter.
//!     let filter = ast.compile();
//!
//!     // Set runtime field values to test the filter against.
//!     let mut ctx = ExecutionContext::new(&scheme);
//!
//!     ctx.set_field_value(scheme.get_field("http.method").unwrap(), "GET")?;
//!
//!     ctx.set_field_value(
//!         scheme.get_field("http.ua").unwrap(),
//!         "Mozilla/5.0 (Windows NT 10.0; Win64; x64; rv:66.0) Gecko/20100101 Firefox/66.0",
//!     )?;
//!
//!     ctx.set_field_value(scheme.get_field("port").unwrap(), 443)?;
//!
//!     // Execute the filter with given runtime values.
//!     println!("Filter matches: {:?}", filter.execute(&ctx)?); // true
//!
//!     // Amend one of the runtime values and execute the filter again.
//!     ctx.set_field_value(scheme.get_field("port").unwrap(), 8080)?;
//!
//!     println!("Filter matches: {:?}", filter.execute(&ctx)?); // false
//!
//!     Ok(())
//! }
//! ```
#![warn(missing_docs)]
#![warn(rust_2018_idioms)]
#![allow(clippy::upper_case_acronyms)]
#![allow(clippy::needless_raw_string_hashes)]

#[macro_use]
mod lex;

#[macro_use]
mod scheme;

mod ast;
mod compiler;
mod execution_context;
mod filter;
mod functions;
mod lhs_types;
mod list_matcher;
mod panic;
mod range_set;
mod rhs_types;
mod searcher;
mod strict_partial_ord;
mod types;

pub use self::{
    ast::{
        Expr, FilterAst, FilterValueAst, ValueExpr,
        field_expr::{ComparisonExpr, ComparisonOpExpr, IdentifierExpr, IntOp, OrderingOp},
        function_expr::{FunctionCallArgExpr, FunctionCallExpr},
        index_expr::{Compare, IndexExpr},
        logical_expr::{LogicalExpr, LogicalOp, ParenthesizedExpr, UnaryOp},
        parse::{FilterParser, ParseError, ParserSettings},
        visitor::{Visitor, VisitorMut},
    },
    compiler::{Compiler, DefaultCompiler},
    execution_context::{
        ExecutionContext, ExecutionContextGuard, InvalidListMatcherError, SetFieldValueError,
    },
    filter::{
        CompiledExpr, CompiledOneExpr, CompiledValueExpr, CompiledVecExpr, Filter, FilterValue,
    },
    functions::{
        AllFunction, AnyFunction, CIDRFunction, ConcatFunction, FunctionArgInvalidConstantError,
        FunctionArgKind, FunctionArgKindMismatchError, FunctionArgs, FunctionDefinition,
<<<<<<< HEAD
        FunctionDefinitionContext, FunctionParam, FunctionParamError, JsonLookupIntegerFunction,
        LenFunction, LowerFunction, SimpleFunctionDefinition, SimpleFunctionImpl,
        SimpleFunctionOptParam, SimpleFunctionParam, StartsWithFunction, WildcardReplaceFunction,
=======
        FunctionDefinitionContext, FunctionParam, FunctionParamError, JsonLookupStringFunction,
        LenFunction, LowerFunction, RemoveBytesFunction, RemoveQueryArgsFunction,
        SimpleFunctionDefinition, SimpleFunctionImpl, SimpleFunctionOptParam, SimpleFunctionParam,
        StartsWithFunction, SubstringFunction, ToStringFunction, WildcardReplaceFunction,
>>>>>>> 13010947
    },
    lex::LexErrorKind,
    lhs_types::{Array, Map, MapIter, TypedArray, TypedMap},
    list_matcher::{
        AlwaysList, AlwaysListMatcher, ListDefinition, ListMatcher, NeverList, NeverListMatcher,
    },
    panic::{
        PanicCatcherFallbackMode, catch_panic, panic_catcher_disable, panic_catcher_enable,
        panic_catcher_get_backtrace, panic_catcher_set_fallback_mode, panic_catcher_set_hook,
    },
    rhs_types::{
        Bytes, BytesFormat, ExplicitIpRange, IntRange, IpCidr, IpRange, Regex, RegexError,
        RegexFormat,
    },
    scheme::{
        Field, FieldIndex, FieldRedefinitionError, FieldRef, Function, FunctionRedefinitionError,
        FunctionRef, IdentifierRedefinitionError, IndexAccessError, List, ListRef, Scheme,
        SchemeBuilder, SchemeMismatchError, UnknownFieldError,
    },
    types::{
        CompoundType, ExpectedType, ExpectedTypeList, GetType, LhsValue, RhsValue, RhsValues, Type,
        TypeMismatchError,
    },
};<|MERGE_RESOLUTION|>--- conflicted
+++ resolved
@@ -98,16 +98,11 @@
     functions::{
         AllFunction, AnyFunction, CIDRFunction, ConcatFunction, FunctionArgInvalidConstantError,
         FunctionArgKind, FunctionArgKindMismatchError, FunctionArgs, FunctionDefinition,
-<<<<<<< HEAD
         FunctionDefinitionContext, FunctionParam, FunctionParamError, JsonLookupIntegerFunction,
-        LenFunction, LowerFunction, SimpleFunctionDefinition, SimpleFunctionImpl,
-        SimpleFunctionOptParam, SimpleFunctionParam, StartsWithFunction, WildcardReplaceFunction,
-=======
-        FunctionDefinitionContext, FunctionParam, FunctionParamError, JsonLookupStringFunction,
-        LenFunction, LowerFunction, RemoveBytesFunction, RemoveQueryArgsFunction,
-        SimpleFunctionDefinition, SimpleFunctionImpl, SimpleFunctionOptParam, SimpleFunctionParam,
-        StartsWithFunction, SubstringFunction, ToStringFunction, WildcardReplaceFunction,
->>>>>>> 13010947
+        JsonLookupStringFunction, LenFunction, LowerFunction, RemoveBytesFunction,
+        RemoveQueryArgsFunction, SimpleFunctionDefinition, SimpleFunctionImpl,
+        SimpleFunctionOptParam, SimpleFunctionParam, StartsWithFunction, SubstringFunction,
+        ToStringFunction, WildcardReplaceFunction,
     },
     lex::LexErrorKind,
     lhs_types::{Array, Map, MapIter, TypedArray, TypedMap},
