pub(crate) mod all;
pub(crate) mod any;
pub(crate) mod cidr;
pub(crate) mod concat;
pub(crate) mod len;
pub(crate) mod lower;
pub(crate) mod starts_with;
<<<<<<< HEAD
pub(crate) mod substring;
=======
pub(crate) mod to_string;
>>>>>>> f7a203f1
pub(crate) mod wildcard_replace;

use crate::{
    ParserSettings,
    filter::CompiledValueResult,
    types::{ExpectedType, ExpectedTypeList, GetType, LhsValue, RhsValue, Type, TypeMismatchError},
};
pub use all::AllFunction;
pub use any::AnyFunction;
pub use cidr::CIDRFunction;
pub use concat::ConcatFunction;
pub use len::LenFunction;
pub use lower::LowerFunction;
pub use starts_with::StartsWithFunction;
use std::any::Any;
use std::convert::TryFrom;
use std::fmt::{self, Debug};
use std::iter::once;
pub use substring::SubstringFunction;
use thiserror::Error;
pub use to_string::ToStringFunction;
pub use wildcard_replace::WildcardReplaceFunction;

pub(crate) struct ExactSizeChain<A, B>
where
    A: ExactSizeIterator,
    B: ExactSizeIterator<Item = <A as Iterator>::Item>,
{
    chain: std::iter::Chain<A, B>,
    len_a: usize,
    len_b: usize,
}

impl<A, B> ExactSizeChain<A, B>
where
    A: ExactSizeIterator,
    B: ExactSizeIterator<Item = <A as Iterator>::Item>,
{
    #[inline]
    pub(crate) fn new(a: A, b: B) -> ExactSizeChain<A, B> {
        let len_a = a.len();
        let len_b = b.len();
        ExactSizeChain {
            chain: a.chain(b),
            len_a,
            len_b,
        }
    }
}

impl<A, B> Iterator for ExactSizeChain<A, B>
where
    A: ExactSizeIterator,
    B: ExactSizeIterator<Item = <A as Iterator>::Item>,
{
    type Item = A::Item;

    #[inline]
    fn next(&mut self) -> Option<Self::Item> {
        match self.chain.next() {
            None => None,
            Some(elem) => {
                if self.len_a > 0 {
                    self.len_a -= 1;
                } else if self.len_b > 0 {
                    self.len_b -= 1;
                }
                Some(elem)
            }
        }
    }
}

impl<A, B> ExactSizeIterator for ExactSizeChain<A, B>
where
    A: ExactSizeIterator,
    B: ExactSizeIterator<Item = <A as Iterator>::Item>,
{
    #[inline]
    fn len(&self) -> usize {
        self.len_a + self.len_b
    }
}

/// An iterator over function arguments as [`LhsValue`]s.
pub type FunctionArgs<'i, 'a> =
    &'i mut (dyn ExactSizeIterator<Item = CompiledValueResult<'a>> + 'i);

/// Defines what kind of argument a function expects.
#[derive(Debug, PartialEq, Eq, Copy, Clone)]
pub enum FunctionArgKind {
    /// Allow only literal as argument.
    Literal,
    /// Allow only field as argument.
    Field,
}

/// An error that occurs on a kind mismatch.
#[derive(Debug, PartialEq, Eq, Error)]
#[error("expected argument of kind {expected:?}, but got {actual:?}")]
pub struct FunctionArgKindMismatchError {
    /// Expected value type.
    pub expected: FunctionArgKind,
    /// Provided value type.
    pub actual: FunctionArgKind,
}

/// An error that occurs on a kind mismatch.
#[derive(Debug, PartialEq, Eq, Error)]
#[error("invalid argument: {msg:?}")]
pub struct FunctionArgInvalidConstantError {
    msg: String,
}

impl FunctionArgInvalidConstantError {
    /// Returns a new invalid constant error.
    #[inline]
    pub fn new(msg: String) -> Self {
        Self { msg }
    }
}

impl From<String> for FunctionArgInvalidConstantError {
    #[inline]
    fn from(msg: String) -> Self {
        Self::new(msg)
    }
}

/// An error that occurs for a bad function parameter
#[derive(Debug, PartialEq, Eq, Error)]
pub enum FunctionParamError {
    /// Function paramater value type has a different type than expected
    #[error("expected {0}")]
    TypeMismatch(#[source] TypeMismatchError),
    /// Function parameter argument kind has a different kind than expected
    #[error("expected {0}")]
    KindMismatch(#[source] FunctionArgKindMismatchError),
    /// Function parameter constant value is invalid
    #[error("{0}")]
    InvalidConstant(#[source] FunctionArgInvalidConstantError),
}

impl From<TypeMismatchError> for FunctionParamError {
    #[inline]
    fn from(err: TypeMismatchError) -> Self {
        Self::TypeMismatch(err)
    }
}

impl From<FunctionArgKindMismatchError> for FunctionParamError {
    #[inline]
    fn from(err: FunctionArgKindMismatchError) -> Self {
        Self::KindMismatch(err)
    }
}

impl From<FunctionArgInvalidConstantError> for FunctionParamError {
    #[inline]
    fn from(err: FunctionArgInvalidConstantError) -> Self {
        Self::InvalidConstant(err)
    }
}

/// Function parameter
#[derive(Clone, Debug)]
pub enum FunctionParam<'a> {
    /// Contant function parameter (literal value)
    Constant(&'a RhsValue),
    /// Variable function parameter (field, or complex expressions)
    Variable(Type),
}

impl From<&FunctionParam<'_>> for FunctionArgKind {
    fn from(arg: &FunctionParam<'_>) -> Self {
        match arg {
            FunctionParam::Constant(_) => FunctionArgKind::Literal,
            FunctionParam::Variable(_) => FunctionArgKind::Field,
        }
    }
}

impl GetType for FunctionParam<'_> {
    fn get_type(&self) -> Type {
        match self {
            FunctionParam::Constant(value) => value.get_type(),
            FunctionParam::Variable(ty) => *ty,
        }
    }
}

impl<'a> FunctionParam<'a> {
    /// Returns the underlying value if the current parameter is a constant, otherwise an error.
    pub fn as_constant(&self) -> Result<&'a RhsValue, FunctionArgKindMismatchError> {
        match self {
            Self::Constant(value) => Ok(value),
            Self::Variable(_) => Err(FunctionArgKindMismatchError {
                expected: FunctionArgKind::Literal,
                actual: FunctionArgKind::Field,
            }),
        }
    }

    /// Returns the underlying type if the current parameter is a variable, otherwise an error.
    pub fn as_variable(&self) -> Result<&Type, FunctionArgKindMismatchError> {
        match self {
            Self::Variable(ty) => Ok(ty),
            Self::Constant(_) => Err(FunctionArgKindMismatchError {
                expected: FunctionArgKind::Field,
                actual: FunctionArgKind::Literal,
            }),
        }
    }

    /// Check if the arg_kind of current paramater matches the expected_arg_kind
    pub fn expect_arg_kind(
        &self,
        expected_arg_kind: FunctionArgKind,
    ) -> Result<(), FunctionParamError> {
        let kind = self.into();
        if kind == expected_arg_kind {
            Ok(())
        } else {
            Err(FunctionParamError::KindMismatch(
                FunctionArgKindMismatchError {
                    expected: expected_arg_kind,
                    actual: kind,
                },
            ))
        }
    }

    /// Checks if the val_type of current parameter matches the expected_type
    pub fn expect_val_type(
        &self,
        expected_types: impl Iterator<Item = ExpectedType>,
    ) -> Result<(), FunctionParamError> {
        let ty = self.get_type();
        let mut types = ExpectedTypeList::default();
        for expected_type in expected_types {
            match (&expected_type, &ty) {
                (ExpectedType::Array, Type::Array(_)) => return Ok(()),
                (ExpectedType::Array, _) => {}
                (ExpectedType::Map, Type::Map(_)) => return Ok(()),
                (ExpectedType::Map, _) => {}
                (ExpectedType::Type(val_type), _) => {
                    if ty == *val_type {
                        return Ok(());
                    }
                }
            }
            types.insert(expected_type);
        }
        Err(FunctionParamError::TypeMismatch(TypeMismatchError {
            expected: types,
            actual: ty,
        }))
    }

    /// Checks that the parameter is a constant of a certain type
    /// and call the closure `op` to verify its value
    pub fn expect_const_value<
        U: TryFrom<&'a RhsValue, Error = TypeMismatchError>,
        F: FnOnce(U) -> Result<(), String>,
    >(
        &self,
        op: F,
    ) -> Result<(), FunctionParamError> {
        match self {
            Self::Constant(value) => {
                op(U::try_from(value).map_err(FunctionParamError::TypeMismatch)?).map_err(|msg| {
                    FunctionParamError::InvalidConstant(FunctionArgInvalidConstantError { msg })
                })
            }
            Self::Variable(_) => Err(FunctionParamError::KindMismatch(
                FunctionArgKindMismatchError {
                    expected: FunctionArgKind::Literal,
                    actual: FunctionArgKind::Field,
                },
            )),
        }
    }
}

/// Context that can be created and used
/// when parsing a function call
pub struct FunctionDefinitionContext {
    inner: Box<dyn Any + Send + Sync>,
    clone_cb: fn(&(dyn Any + Send + Sync)) -> Box<dyn Any + Send + Sync>,
    fmt_cb: fn(&(dyn Any + Send + Sync), &mut std::fmt::Formatter<'_>) -> std::fmt::Result,
}

impl FunctionDefinitionContext {
    fn clone_any<T: Any + Clone + Send + Sync>(
        t: &(dyn Any + Send + Sync),
    ) -> Box<dyn Any + Send + Sync> {
        Box::new(t.downcast_ref::<T>().unwrap().clone())
    }

    fn fmt_any<T: Any + Debug + Send + Sync>(
        t: &(dyn Any + Send + Sync),
        f: &mut std::fmt::Formatter<'_>,
    ) -> std::fmt::Result {
        t.downcast_ref::<T>().unwrap().fmt(f)
    }

    /// Creates a new FunctionDefinitionContext object containing user-defined
    /// object of type `T`
    pub fn new<T: Any + Clone + Debug + Send + Sync>(t: T) -> Self {
        Self {
            inner: Box::new(t),
            clone_cb: Self::clone_any::<T>,
            fmt_cb: Self::fmt_any::<T>,
        }
    }

    /// Returns a reference to the underlying Any object
    pub fn as_any_ref(&self) -> &(dyn Any + Send + Sync) {
        &*self.inner
    }

    /// Returns a mutable reference to the underlying Any object
    pub fn as_any_mut(&mut self) -> &mut (dyn Any + Send + Sync) {
        &mut self.inner
    }

    /// Converts current `FunctionDefinitionContext` to `Box<dyn Any>`
    pub fn into_any(self) -> Box<dyn Any + Send + Sync> {
        let Self { inner, .. } = self;
        inner
    }

    /// Attempt to downcast the context to a concrete type.
    pub fn downcast<T: Any + Send + Sync>(self) -> Result<Box<T>, Self> {
        let Self {
            inner,
            clone_cb,
            fmt_cb,
        } = self;
        inner.downcast::<T>().map_err(|inner| Self {
            inner,
            clone_cb,
            fmt_cb,
        })
    }

    /// Returns some reference to the inner value if it is of type T, or None if it isn’t.
    pub fn downcast_ref<T: Any + Send + Sync>(&self) -> Option<&T> {
        self.inner.downcast_ref::<T>()
    }

    /// Returns some mutable reference to the inner value if it is of type T, or None if it isn’t.
    pub fn downcast_mut<T: Any + Send + Sync>(&mut self) -> Option<&mut T> {
        self.inner.downcast_mut::<T>()
    }
}

impl Clone for FunctionDefinitionContext {
    fn clone(&self) -> Self {
        Self {
            inner: (self.clone_cb)(&*self.inner),
            clone_cb: self.clone_cb,
            fmt_cb: self.fmt_cb,
        }
    }
}

impl std::fmt::Debug for FunctionDefinitionContext {
    fn fmt(&self, f: &mut std::fmt::Formatter<'_>) -> std::fmt::Result {
        write!(f, "FunctionDefinitionContext(")?;
        (self.fmt_cb)(&*self.inner, f)?;
        write!(f, ")")?;
        Ok(())
    }
}

/// Trait to implement function
pub trait FunctionDefinition: Debug + Send + Sync {
    /// Custom context to store information during parsing
    fn context(&self) -> Option<FunctionDefinitionContext> {
        None
    }
    /// Given a slice of already checked parameters, checks that next_param is
    /// correct. Return the expected the parameter definition.
    fn check_param(
        &self,
        settings: &ParserSettings,
        params: &mut dyn ExactSizeIterator<Item = FunctionParam<'_>>,
        next_param: &FunctionParam<'_>,
        ctx: Option<&mut FunctionDefinitionContext>,
    ) -> Result<(), FunctionParamError>;
    /// Function return type.
    fn return_type(
        &self,
        params: &mut dyn ExactSizeIterator<Item = FunctionParam<'_>>,
        ctx: Option<&FunctionDefinitionContext>,
    ) -> Type;
    /// Number of mandatory arguments and number of optional arguments
    /// (N, Some(0)) means N mandatory arguments and no optional arguments
    /// (N, None) means N mandatory arguments and unlimited optional arguments
    fn arg_count(&self) -> (usize, Option<usize>);
    /// Compile the function definition down to a closure that is going to be called
    /// during filter execution.
    fn compile(
        &self,
        params: &mut dyn ExactSizeIterator<Item = FunctionParam<'_>>,
        ctx: Option<FunctionDefinitionContext>,
    ) -> Box<dyn for<'i, 'a> Fn(FunctionArgs<'i, 'a>) -> Option<LhsValue<'a>> + Sync + Send + 'static>;
}

/* Simple function APIs */

type FunctionPtr = for<'i, 'a> fn(FunctionArgs<'i, 'a>) -> Option<LhsValue<'a>>;

/// Wrapper around a function pointer providing the runtime implementation.
#[derive(Clone, Copy)]
pub struct SimpleFunctionImpl(FunctionPtr);

impl SimpleFunctionImpl {
    /// Creates a new wrapper around a function pointer.
    pub fn new(func: FunctionPtr) -> Self {
        Self(func)
    }
}

impl fmt::Debug for SimpleFunctionImpl {
    fn fmt(&self, fmt: &mut fmt::Formatter<'_>) -> fmt::Result {
        fmt.debug_tuple("SimpleFunctionImpl")
            .field(&(self.0 as *const ()))
            .finish()
    }
}

impl PartialEq for SimpleFunctionImpl {
    fn eq(&self, other: &SimpleFunctionImpl) -> bool {
        std::ptr::eq(self.0 as *const (), other.0 as *const ())
    }
}

impl Eq for SimpleFunctionImpl {}

/// Defines a mandatory function argument.
#[derive(Debug, PartialEq, Eq, Clone)]
pub struct SimpleFunctionParam {
    /// How the argument can be specified when calling a function.
    pub arg_kind: FunctionArgKind,
    /// The type of its associated value.
    pub val_type: Type,
}

/// Defines an optional function argument.
#[derive(Debug, PartialEq, Eq, Clone)]
pub struct SimpleFunctionOptParam {
    /// How the argument can be specified when calling a function.
    pub arg_kind: FunctionArgKind,
    /// The default value if the argument is missing.
    pub default_value: LhsValue<'static>,
}

/// Simple interface to define a function.
#[derive(Debug, PartialEq, Eq, Clone)]
pub struct SimpleFunctionDefinition {
    /// List of mandatory arguments.
    pub params: Vec<SimpleFunctionParam>,
    /// List of optional arguments that can be specified after manatory ones.
    pub opt_params: Vec<SimpleFunctionOptParam>,
    /// Function return type.
    pub return_type: Type,
    /// Actual implementation that will be called at runtime.
    pub implementation: SimpleFunctionImpl,
}

impl FunctionDefinition for SimpleFunctionDefinition {
    fn check_param(
        &self,
        _settings: &ParserSettings,
        params: &mut dyn ExactSizeIterator<Item = FunctionParam<'_>>,
        next_param: &FunctionParam<'_>,
        _: Option<&mut FunctionDefinitionContext>,
    ) -> Result<(), FunctionParamError> {
        let index = params.len();
        if index < self.params.len() {
            let param = &self.params[index];
            next_param.expect_arg_kind(param.arg_kind)?;
            next_param.expect_val_type(once(ExpectedType::Type(param.val_type)))?;
        } else if index < self.params.len() + self.opt_params.len() {
            let opt_param = &self.opt_params[index - self.params.len()];
            next_param.expect_arg_kind(opt_param.arg_kind)?;
            next_param
                .expect_val_type(once(ExpectedType::Type(opt_param.default_value.get_type())))?;
        } else {
            unreachable!();
        }
        Ok(())
    }

    fn return_type(
        &self,
        _: &mut dyn ExactSizeIterator<Item = FunctionParam<'_>>,
        _: Option<&FunctionDefinitionContext>,
    ) -> Type {
        self.return_type
    }

    fn arg_count(&self) -> (usize, Option<usize>) {
        (self.params.len(), Some(self.opt_params.len()))
    }

    fn compile(
        &self,
        params: &mut dyn ExactSizeIterator<Item = FunctionParam<'_>>,
        _: Option<FunctionDefinitionContext>,
    ) -> Box<dyn for<'i, 'a> Fn(FunctionArgs<'i, 'a>) -> Option<LhsValue<'a>> + Sync + Send + 'static>
    {
        let params_count = params.len();
        let opt_params = &self.opt_params[(params_count - self.params.len())..];
        let implementation = self.implementation;
        if opt_params.is_empty() {
            Box::new(move |args| {
                assert_eq!(params_count, args.len());
                (implementation.0)(args)
            })
        } else {
            let opt_args: Vec<Result<LhsValue<'static>, Type>> = opt_params
                .iter()
                .map(|opt_param| Ok(opt_param.default_value.clone()))
                .collect();
            Box::new(move |args| {
                assert_eq!(params_count, args.len());
                (implementation.0)(&mut ExactSizeChain::new(args, opt_args.iter().cloned()))
            })
        }
    }
}

#[cfg(test)]
mod tests {
    use super::*;

    #[test]
    fn test_function_definition_context() {
        let mut ctx1 = FunctionDefinitionContext::new(42u8);

        assert_eq!(
            "FunctionDefinitionContext(42)".to_owned(),
            format!("{ctx1:?}")
        );

        assert_eq!(ctx1.downcast_ref::<u8>(), Some(&42u8));

        let ctx2 = ctx1.clone();

        assert_eq!(ctx2.downcast_ref::<u8>(), Some(&42u8));

        *ctx1.downcast_mut::<u8>().unwrap() = 255u8;

        let value = ctx1.downcast::<u8>().unwrap();

        assert_eq!(*value, 255u8);

        assert_eq!(*ctx2.downcast::<u8>().unwrap(), 42u8);

        fn is_send<T: Send>() {}

        is_send::<FunctionDefinitionContext>();

        fn is_sync<T: Sync>() {}

        is_sync::<FunctionDefinitionContext>();
    }
}<|MERGE_RESOLUTION|>--- conflicted
+++ resolved
@@ -5,11 +5,8 @@
 pub(crate) mod len;
 pub(crate) mod lower;
 pub(crate) mod starts_with;
-<<<<<<< HEAD
 pub(crate) mod substring;
-=======
 pub(crate) mod to_string;
->>>>>>> f7a203f1
 pub(crate) mod wildcard_replace;
 
 use crate::{
