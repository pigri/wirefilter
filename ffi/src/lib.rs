#![allow(clippy::not_unsafe_ptr_arg_deref)]
#![warn(rust_2018_idioms)]

mod cstring;
pub mod panic;

use crate::cstring::CString;
use fnv::FnvHasher;
use libc::c_char;
use num_enum::{IntoPrimitive, TryFromPrimitive};
use serde::de::DeserializeSeed;
use std::cell::RefCell;
use std::ops::{Deref, DerefMut};
use std::{
    convert::TryFrom,
    hash::Hasher,
    io::{self, Write},
    net::IpAddr,
};
use wirefilter::{
<<<<<<< HEAD
    AllFunction, AlwaysList, AnyFunction, CIDRFunction, ConcatFunction, GetType, LenFunction,
    LowerFunction, NeverList, StartsWithFunction, Type, UrlDecodeFunction, WildcardReplaceFunction,
    catch_panic,
=======
    AllFunction, AlwaysList, AnyFunction, CIDRFunction, ConcatFunction, DecodeBase64Function,
    EndsWithFunction, GetType, JsonLookupIntegerFunction, JsonLookupStringFunction, LenFunction,
    LowerFunction, NeverList, RemoveBytesFunction, RemoveQueryArgsFunction, StartsWithFunction,
    SubstringFunction, ToStringFunction, Type, WildcardReplaceFunction, catch_panic,
>>>>>>> 9b3e56d0
};

const VERSION: &str = env!("CARGO_PKG_VERSION");

thread_local! {
    /// Thread local error string.
    pub static LAST_ERROR: RefCell<CString> = const { RefCell::new(CString::new()) };
}

/// Helper macro to write an error.
#[macro_export]
macro_rules! write_last_error {
    ($($arg:tt)*) => {
        $crate::LAST_ERROR.with_borrow_mut(|last_error| {
            last_error.clear();
            write!(last_error, $($arg)*).unwrap();
        })
    };
}

#[derive(Clone, Copy, Debug, Eq, PartialEq, IntoPrimitive, TryFromPrimitive)]
#[repr(u8)]
pub enum CPrimitiveType {
    Ip = 1u8,
    Bytes = 2u8,
    Int = 3u8,
    Bool = 4u8,
}

enum Layer {
    Array,
    Map,
}

#[derive(Debug, Clone, Copy, PartialEq, Eq)]
#[repr(C)]
pub struct CType {
    pub layers: u32,
    pub len: u8,
    pub primitive: u8,
}

impl CType {
    const fn push(mut self, layer: Layer) -> CType {
        let layer = match layer {
            Layer::Array => 0,
            Layer::Map => 1,
        };
        self.layers = (self.layers << 1) | layer;
        self.len += 1;
        self
    }

    const fn pop(mut self) -> (Self, Option<Layer>) {
        if self.len > 0 {
            // Maybe use (trailing/leading)_(ones/zeros) instead
            let layer = (self.layers & 1) == 0;
            self.layers >>= 1;
            self.len -= 1;
            if layer {
                (self, Some(Layer::Array))
            } else {
                (self, Some(Layer::Map))
            }
        } else {
            (self, None)
        }
    }
}

impl From<CType> for Type {
    fn from(cty: CType) -> Self {
        let (ty, layer) = cty.pop();
        match layer {
            Some(Layer::Array) => Type::Array(Type::from(ty).into()),
            Some(Layer::Map) => Type::Map(Type::from(ty).into()),
            None => match CPrimitiveType::try_from(cty.primitive).unwrap() {
                CPrimitiveType::Bool => Type::Bool,
                CPrimitiveType::Bytes => Type::Bytes,
                CPrimitiveType::Int => Type::Int,
                CPrimitiveType::Ip => Type::Ip,
            },
        }
    }
}

impl From<Type> for CType {
    fn from(ty: Type) -> Self {
        match ty {
            Type::Ip => CType {
                len: 0,
                layers: 0,
                primitive: CPrimitiveType::Ip.into(),
            },
            Type::Bytes => CType {
                len: 0,
                layers: 0,
                primitive: CPrimitiveType::Bytes.into(),
            },
            Type::Int => CType {
                len: 0,
                layers: 0,
                primitive: CPrimitiveType::Int.into(),
            },
            Type::Bool => CType {
                len: 0,
                layers: 0,
                primitive: CPrimitiveType::Bool.into(),
            },
            Type::Array(arr) => Self::from(Type::from(arr)).push(Layer::Array),
            Type::Map(map) => Self::from(Type::from(map)).push(Layer::Map),
        }
    }
}

macro_rules! wrap_type {
    ($rust:ident $(<$rust_lt:lifetime>)? => $ffi:ident $(<$ffi_lt:lifetime>)?) => {
        impl$(<$ffi_lt>)? Deref for $ffi$(<$ffi_lt>)? {
            type Target = wirefilter::$rust$(<$rust_lt>)?;

            fn deref(&self) -> &Self::Target {
                &self.0
            }
        }

        impl$(<$ffi_lt>)? DerefMut for $ffi$(<$ffi_lt>)? {
            fn deref_mut(&mut self) -> &mut Self::Target {
                &mut self.0
            }
        }

        impl$(<$ffi_lt>)? AsRef<wirefilter::$rust$(<$rust_lt>)?> for $ffi$(<$ffi_lt>)? {
            fn as_ref(&self) -> &wirefilter::$rust$(<$rust_lt>)? {
                &self.0
            }
        }

        impl$(<$ffi_lt>)? From<wirefilter::$rust$(<$rust_lt>)?> for $ffi$(<$ffi_lt>)? {
            fn from(value: wirefilter::$rust$(<$rust_lt>)?) -> Self {
                Self(value)
            }
        }

        impl$(<$rust_lt>)? From<$ffi$(<$ffi_lt>)?> for wirefilter::$rust$(<$rust_lt>)? {
            fn from(value: $ffi$(<$ffi_lt>)?) -> Self {
                value.0
            }
        }
    };

    ($rust:ident $(<$rust_lt:lifetime>)?) => {
        wrap_type!($rust $(<$rust_lt>)? => $rust $(<$rust_lt>)?);
    };
}

/* Wrapper types needed by cbindgen to forward declare opaque structs */

#[derive(Debug, Default)]
#[repr(Rust)]
pub struct SchemeBuilder(wirefilter::SchemeBuilder);

wrap_type!(SchemeBuilder);

#[derive(Debug, PartialEq)]
#[repr(Rust)]
pub struct Scheme(wirefilter::Scheme);

wrap_type!(Scheme);

#[derive(Debug, PartialEq)]
#[repr(Rust)]
pub struct ExecutionContext<'s>(wirefilter::ExecutionContext<'s>);

wrap_type!(ExecutionContext<'s>);

#[derive(Debug, PartialEq)]
#[repr(Rust)]
pub struct FilterAst(wirefilter::FilterAst);

wrap_type!(FilterAst);

#[derive(Debug)]
#[repr(Rust)]
pub struct Filter(wirefilter::Filter<()>);

wrap_type!(Filter);

/// Represents the status of an operation.
#[derive(Debug, PartialEq)]
#[repr(C)]
pub enum Status {
    /// Operation succeeded.
    Success = 0,
    /// Operation encountered an error.
    ///
    /// Use [`wirefilter_get_last_error`] to retrieve the error message.
    Error,
    /// Operation has triggered a panic.
    ///
    /// Use [`wirefilter_get_last_error`] to retrieve the panic information.
    Panic,
}

/// Returns a pointer to the last error string if there was one or NULL.
#[unsafe(no_mangle)]
pub extern "C" fn wirefilter_get_last_error() -> *const c_char {
    crate::LAST_ERROR.with_borrow(|last_error| last_error.as_c_str())
}

/// Clears the last error string if there was one.
///
/// Further calls to `wirefilter_get_last_error` will return NULL,
/// until another error is written to it.
#[unsafe(no_mangle)]
pub extern "C" fn wirefilter_clear_last_error() {
    crate::LAST_ERROR.with_borrow_mut(|last_error| {
        last_error.clear();
    });
}

#[unsafe(no_mangle)]
pub extern "C" fn wirefilter_create_scheme_builder() -> Box<SchemeBuilder> {
    Box::default()
}

#[unsafe(no_mangle)]
pub extern "C" fn wirefilter_free_scheme_builder(scheme: Box<SchemeBuilder>) {
    drop(scheme);
}

#[unsafe(no_mangle)]
pub extern "C" fn wirefilter_create_primitive_type(ty: CPrimitiveType) -> CType {
    CType {
        layers: 0,
        len: 0,
        primitive: ty.into(),
    }
}

#[unsafe(no_mangle)]
pub extern "C" fn wirefilter_create_map_type(ty: CType) -> CType {
    ty.push(Layer::Map)
}

#[unsafe(no_mangle)]
pub extern "C" fn wirefilter_create_array_type(ty: CType) -> CType {
    ty.push(Layer::Array)
}

#[inline(always)]
fn cast_c_char(ptr: *const c_char) -> *const u8 {
    ptr.cast()
}

macro_rules! to_str {
    ($ptr:ident, $len:ident, $ret:expr) => {{
        assert!(!$ptr.is_null());
        match std::str::from_utf8(unsafe { std::slice::from_raw_parts(cast_c_char($ptr), $len) }) {
            Ok(s) => s,
            Err(err) => {
                write_last_error!("{}", err);
                return $ret;
            }
        }
    }};
    ($ptr:ident, $len:ident) => {
        to_str!($ptr, $len, false)
    };
}

/// Adds a function to the scheme by its name.
///
/// @param builder A pointer to the SchemeBuilder.
/// @param name_ptr A pointer to the start of the UTF-8 encoded name for the function.
/// @param name_len The length of the name string in bytes.
/// @return `true` if the function was added successfully, `false` otherwise.
///         If `false`, check `wirefilter_get_last_error` for details.
#[unsafe(no_mangle)]
pub extern "C" fn wirefilter_add_function_to_scheme(
    builder: &mut SchemeBuilder,
    name_ptr: *const c_char,
    name_len: usize,
) -> bool {
    let name = to_str!(name_ptr, name_len);

    match name {
        "concat" => {
            return match builder.add_function(name, ConcatFunction::default()) {
                Ok(_) => true,
                Err(err) => {
                    write_last_error!("{}", err);
                    false
                }
            };
        }
        "any" => {
            return match builder.add_function(name, AnyFunction::default()) {
                Ok(_) => true,
                Err(err) => {
                    write_last_error!("{}", err);
                    false
                }
            };
        }
        "all" => {
            return match builder.add_function(name, AllFunction::default()) {
                Ok(_) => true,
                Err(err) => {
                    write_last_error!("{}", err);
                    false
                }
            };
        }
        "lower" => {
            return match builder.add_function(name, LowerFunction::default()) {
                Ok(_) => true,
                Err(err) => {
                    write_last_error!("{}", err);
                    false
                }
            };
        }
        "starts_with" => {
            return match builder.add_function(name, StartsWithFunction::default()) {
                Ok(_) => true,
                Err(err) => {
                    write_last_error!("{}", err);
                    false
                }
            };
        }
        "cidr" => {
            return match builder.add_function(name, CIDRFunction::default()) {
                Ok(_) => true,
                Err(err) => {
                    write_last_error!("{}", err);
                    false
                }
            };
        }
        "len" => {
            return match builder.add_function(name, LenFunction::default()) {
                Ok(_) => true,
                Err(err) => {
                    write_last_error!("{}", err);
                    false
                }
            };
        }
        "wildcard_replace" => {
            return match builder.add_function(name, WildcardReplaceFunction::default()) {
                Ok(_) => true,
                Err(err) => {
                    write_last_error!("{}", err);
                    false
                }
            };
        }
<<<<<<< HEAD
        "url_decode" => {
            return match builder.add_function(name, UrlDecodeFunction::default()) {
=======
        "decode_base64" => {
            return match builder.add_function(name, DecodeBase64Function::default()) {
                Ok(_) => true,
                Err(err) => {
                    write_last_error!("{}", err);
                    false
                }
            };
        }
        "ends_with" => {
            return match builder.add_function(name, EndsWithFunction::default()) {
                Ok(_) => true,
                Err(err) => {
                    write_last_error!("{}", err);
                    false
                }
            };
        }
        "json_lookup_integer" => {
            return match builder.add_function(name, JsonLookupIntegerFunction::default()) {
                Ok(_) => true,
                Err(err) => {
                    write_last_error!("{}", err);
                    false
                }
            };
        }
        "json_lookup_string" => {
            return match builder.add_function(name, JsonLookupStringFunction::default()) {
                Ok(_) => true,
                Err(err) => {
                    write_last_error!("{}", err);
                    false
                }
            };
        }
        "remove_bytes" => {
            return match builder.add_function(name, RemoveBytesFunction::default()) {
                Ok(_) => true,
                Err(err) => {
                    write_last_error!("{}", err);
                    false
                }
            };
        }
        "remove_query_args" => {
            return match builder.add_function(name, RemoveQueryArgsFunction::default()) {
                Ok(_) => true,
                Err(err) => {
                    write_last_error!("{}", err);
                    false
                }
            };
        }
        "substring" => {
            return match builder.add_function(name, SubstringFunction::default()) {
                Ok(_) => true,
                Err(err) => {
                    write_last_error!("{}", err);
                    false
                }
            };
        }
        "to_string" => {
            return match builder.add_function(name, ToStringFunction::default()) {
>>>>>>> 9b3e56d0
                Ok(_) => true,
                Err(err) => {
                    write_last_error!("{}", err);
                    false
                }
            };
        }
        _ => {
            write_last_error!("Unknown function name provided: {}", name);
            return false;
        }
    };
}

#[unsafe(no_mangle)]
pub extern "C" fn wirefilter_add_type_field_to_scheme(
    builder: &mut SchemeBuilder,
    name_ptr: *const c_char,
    name_len: usize,
    ty: CType,
) -> bool {
    let name = to_str!(name_ptr, name_len);
    builder.add_field(name, ty.into()).is_ok()
}

#[unsafe(no_mangle)]
pub extern "C" fn wirefilter_add_always_list_to_scheme(
    builder: &mut SchemeBuilder,
    ty: CType,
) -> bool {
    builder.add_list(ty.into(), AlwaysList {}).is_ok()
}

#[unsafe(no_mangle)]
pub extern "C" fn wirefilter_add_never_list_to_scheme(
    builder: &mut SchemeBuilder,
    ty: CType,
) -> bool {
    builder.add_list(ty.into(), NeverList {}).is_ok()
}

#[unsafe(no_mangle)]
pub extern "C" fn wirefilter_build_scheme(builder: Box<SchemeBuilder>) -> Box<Scheme> {
    Box::new(Scheme(builder.0.build()))
}

#[unsafe(no_mangle)]
pub extern "C" fn wirefilter_free_scheme(scheme: Box<Scheme>) {
    drop(scheme);
}

#[derive(Debug, PartialEq)]
#[repr(C)]
pub struct RustAllocatedString {
    pub ptr: *mut c_char,
    pub len: usize,
}

impl Default for RustAllocatedString {
    fn default() -> Self {
        Self {
            ptr: std::ptr::null_mut(),
            len: 0,
        }
    }
}

impl From<String> for RustAllocatedString {
    fn from(s: String) -> Self {
        let bytes = s.into_boxed_str().into_boxed_bytes();
        let len = bytes.len();
        let ptr = Box::into_raw(bytes).cast::<c_char>();
        Self { ptr, len }
    }
}

impl Drop for RustAllocatedString {
    fn drop(&mut self) {
        if self.ptr.is_null() {
            assert_eq!(self.len, 0);
        } else {
            let slice = unsafe { std::slice::from_raw_parts_mut(self.ptr.cast::<u8>(), self.len) };
            drop(unsafe { Box::from_raw(slice as *mut _) });
        }
    }
}

#[unsafe(no_mangle)]
pub extern "C" fn wirefilter_free_string(s: RustAllocatedString) {
    drop(s);
}

#[derive(Debug, PartialEq)]
#[repr(C)]
pub struct ParsingResult {
    pub status: Status,
    pub ast: Option<Box<FilterAst>>,
}

#[unsafe(no_mangle)]
pub extern "C" fn wirefilter_parse_filter(
    scheme: &Scheme,
    input_ptr: *const c_char,
    input_len: usize,
) -> ParsingResult {
    let input = to_str!(
        input_ptr,
        input_len,
        ParsingResult {
            status: Status::Error,
            ast: None,
        }
    );
    match catch_panic(std::panic::AssertUnwindSafe(|| scheme.parse(input))) {
        Ok(Ok(ast)) => ParsingResult {
            status: Status::Success,
            ast: Some(Box::new(FilterAst(ast))),
        },
        Ok(Err(err)) => {
            write_last_error!("{}", err);
            ParsingResult {
                status: Status::Error,
                ast: None,
            }
        }
        Err(err) => {
            write_last_error!("{}", err);
            ParsingResult {
                status: Status::Panic,
                ast: None,
            }
        }
    }
}

#[unsafe(no_mangle)]
pub extern "C" fn wirefilter_free_parsed_filter(ast: Box<FilterAst>) {
    drop(ast);
}

/// Wrapper for Hasher that allows using Write API (e.g. with serializer).
#[derive(Default)]
struct HasherWrite<H: Hasher>(H);

impl<H: Hasher> Write for HasherWrite<H> {
    fn write_all(&mut self, buf: &[u8]) -> io::Result<()> {
        self.0.write(buf);
        Ok(())
    }

    fn write(&mut self, buf: &[u8]) -> io::Result<usize> {
        self.write_all(buf)?;
        Ok(buf.len())
    }

    fn flush(&mut self) -> io::Result<()> {
        Ok(())
    }
}

#[derive(Debug, PartialEq)]
#[repr(C)]
pub struct HashingResult {
    pub status: Status,
    pub hash: u64,
}

#[unsafe(no_mangle)]
pub extern "C" fn wirefilter_get_filter_hash(filter_ast: &FilterAst) -> HashingResult {
    let mut hasher = FnvHasher::default();
    // Serialize JSON to our Write-compatible wrapper around FnvHasher,
    // effectively calculating a hash for our filter in a streaming fashion
    // that is as stable as the JSON representation itself
    // (instead of relying on #[derive(Hash)] which would be tied to impl details).
    match serde_json::to_writer(HasherWrite(&mut hasher), filter_ast.deref()) {
        Ok(()) => HashingResult {
            status: Status::Success,
            hash: hasher.finish(),
        },
        Err(err) => {
            write_last_error!("{}", err);
            HashingResult {
                status: Status::Error,
                hash: 0,
            }
        }
    }
}

#[derive(Debug, PartialEq)]
#[repr(C)]
pub struct SerializingResult {
    pub status: Status,
    pub json: RustAllocatedString,
}

impl From<Result<String, serde_json::Error>> for SerializingResult {
    fn from(result: Result<String, serde_json::Error>) -> Self {
        match result {
            Ok(ok) => SerializingResult {
                status: Status::Success,
                json: ok.into(),
            },
            Err(err) => {
                write_last_error!("{}", err);
                SerializingResult {
                    status: Status::Error,
                    json: RustAllocatedString::default(),
                }
            }
        }
    }
}

#[unsafe(no_mangle)]
pub extern "C" fn wirefilter_serialize_filter_to_json(filter_ast: &FilterAst) -> SerializingResult {
    serde_json::to_string(filter_ast.deref()).into()
}

#[unsafe(no_mangle)]
pub extern "C" fn wirefilter_serialize_scheme_to_json(scheme: &Scheme) -> SerializingResult {
    serde_json::to_string(scheme.deref()).into()
}

#[unsafe(no_mangle)]
pub extern "C" fn wirefilter_serialize_type_to_json(ty: CType) -> SerializingResult {
    serde_json::to_string(&Type::from(ty)).into()
}

#[unsafe(no_mangle)]
pub extern "C" fn wirefilter_create_execution_context<'e, 's: 'e>(
    scheme: &'s Scheme,
) -> Box<ExecutionContext<'e>> {
    Box::new(ExecutionContext(wirefilter::ExecutionContext::new(scheme)))
}

#[unsafe(no_mangle)]
pub extern "C" fn wirefilter_serialize_execution_context_to_json(
    exec_context: &mut ExecutionContext<'_>,
) -> SerializingResult {
    serde_json::to_string(exec_context.as_ref()).into()
}

#[unsafe(no_mangle)]
pub extern "C" fn wirefilter_deserialize_json_to_execution_context(
    exec_context: &mut ExecutionContext<'_>,
    json_ptr: *const u8,
    json_len: usize,
) -> bool {
    assert!(!json_ptr.is_null());
    let json = unsafe { std::slice::from_raw_parts(json_ptr, json_len) };
    let mut deserializer = serde_json::Deserializer::from_reader(json);
    match exec_context.deserialize(&mut deserializer) {
        Ok(_) => true,
        Err(err) => {
            write_last_error!("{}", err);
            false
        }
    }
}

#[unsafe(no_mangle)]
pub extern "C" fn wirefilter_free_execution_context(exec_context: Box<ExecutionContext<'_>>) {
    drop(exec_context);
}

#[unsafe(no_mangle)]
pub extern "C" fn wirefilter_add_json_value_to_execution_context(
    exec_context: &mut ExecutionContext<'_>,
    name_ptr: *const c_char,
    name_len: usize,
    json_ptr: *const u8,
    json_len: usize,
) -> bool {
    let name = to_str!(name_ptr, name_len);
    let json = unsafe { std::slice::from_raw_parts(json_ptr, json_len) };
    let ty = match exec_context.scheme().get_field(name) {
        Ok(field) => field.get_type(),
        Err(err) => {
            write_last_error!("{}", err);
            return false;
        }
    };
    let value = match ty.deserialize_value(&mut serde_json::Deserializer::from_reader(json)) {
        Ok(value) => value,
        Err(err) => {
            write_last_error!("{}", err);
            return false;
        }
    };
    match exec_context.set_field_value_from_name(name, value) {
        Ok(_) => true,
        Err(err) => {
            write_last_error!("{}", err);
            false
        }
    }
}

#[unsafe(no_mangle)]
pub extern "C" fn wirefilter_add_int_value_to_execution_context(
    exec_context: &mut ExecutionContext<'_>,
    name_ptr: *const c_char,
    name_len: usize,
    value: i64,
) -> bool {
    let name = to_str!(name_ptr, name_len);
    exec_context.set_field_value_from_name(name, value).is_ok()
}

#[unsafe(no_mangle)]
pub extern "C" fn wirefilter_add_bytes_value_to_execution_context(
    exec_context: &mut ExecutionContext<'_>,
    name_ptr: *const c_char,
    name_len: usize,
    value_ptr: *const u8,
    value_len: usize,
) -> bool {
    let name = to_str!(name_ptr, name_len);
    assert!(!value_ptr.is_null());
    let value = unsafe { std::slice::from_raw_parts(value_ptr, value_len) };
    exec_context.set_field_value_from_name(name, value).is_ok()
}

#[unsafe(no_mangle)]
pub extern "C" fn wirefilter_add_ipv6_value_to_execution_context(
    exec_context: &mut ExecutionContext<'_>,
    name_ptr: *const c_char,
    name_len: usize,
    value: &[u8; 16],
) -> bool {
    let name = to_str!(name_ptr, name_len);
    exec_context
        .set_field_value_from_name(name, IpAddr::from(*value))
        .is_ok()
}

#[unsafe(no_mangle)]
pub extern "C" fn wirefilter_add_ipv4_value_to_execution_context(
    exec_context: &mut ExecutionContext<'_>,
    name_ptr: *const c_char,
    name_len: usize,
    value: &[u8; 4],
) -> bool {
    let name = to_str!(name_ptr, name_len);
    exec_context
        .set_field_value_from_name(name, IpAddr::from(*value))
        .is_ok()
}

#[unsafe(no_mangle)]
pub extern "C" fn wirefilter_add_bool_value_to_execution_context(
    exec_context: &mut ExecutionContext<'_>,
    name_ptr: *const c_char,
    name_len: usize,
    value: bool,
) -> bool {
    let name = to_str!(name_ptr, name_len);
    exec_context.set_field_value_from_name(name, value).is_ok()
}

#[derive(Debug)]
#[repr(C)]
pub struct CompilingResult {
    pub status: Status,
    pub filter: Option<Box<Filter>>,
}

#[unsafe(no_mangle)]
pub extern "C" fn wirefilter_compile_filter(filter_ast: Box<FilterAst>) -> CompilingResult {
    match catch_panic(std::panic::AssertUnwindSafe(|| {
        wirefilter::FilterAst::from(*filter_ast).compile()
    })) {
        Ok(filter) => CompilingResult {
            status: Status::Success,
            filter: Some(Box::new(Filter(filter))),
        },
        Err(err) => {
            write_last_error!("{}", err);
            CompilingResult {
                status: Status::Panic,
                filter: None,
            }
        }
    }
}

#[derive(Debug, PartialEq)]
#[repr(C)]
pub struct MatchingResult {
    pub status: Status,
    pub matched: bool,
}

impl MatchingResult {
    #[cfg(test)]
    const MISSED: Self = Self {
        status: Status::Success,
        matched: false,
    };
    #[cfg(test)]
    const MATCHED: Self = Self {
        status: Status::Success,
        matched: true,
    };
    const ERROR: Self = Self {
        status: Status::Error,
        matched: false,
    };
    const PANIC: Self = Self {
        status: Status::Panic,
        matched: false,
    };
}

#[unsafe(no_mangle)]
pub extern "C" fn wirefilter_match(
    filter: &Filter,
    exec_context: &ExecutionContext<'_>,
) -> MatchingResult {
    match catch_panic(std::panic::AssertUnwindSafe(|| {
        filter.execute(exec_context)
    })) {
        Ok(Ok(matched)) => MatchingResult {
            status: Status::Success,
            matched,
        },
        Ok(Err(err)) => {
            write_last_error!("{}", err);
            MatchingResult::ERROR
        }
        Err(err) => {
            write_last_error!("{}", err);
            MatchingResult::PANIC
        }
    }
}

#[unsafe(no_mangle)]
pub extern "C" fn wirefilter_free_compiled_filter(filter: Box<Filter>) {
    drop(filter);
}

#[derive(Debug, PartialEq)]
#[repr(C)]
pub struct UsingResult {
    pub status: Status,
    pub used: bool,
}

impl UsingResult {
    #[cfg(test)]
    const UNUSED: Self = Self {
        status: Status::Success,
        used: false,
    };
    #[cfg(test)]
    const USED: Self = Self {
        status: Status::Success,
        used: true,
    };
    const ERROR: Self = Self {
        status: Status::Error,
        used: false,
    };
    const PANIC: Self = Self {
        status: Status::Error,
        used: false,
    };
}

#[unsafe(no_mangle)]
pub extern "C" fn wirefilter_filter_uses(
    filter_ast: &FilterAst,
    field_name_ptr: *const c_char,
    field_name_len: usize,
) -> UsingResult {
    let field_name = to_str!(field_name_ptr, field_name_len, UsingResult::ERROR);
    match catch_panic(std::panic::AssertUnwindSafe(|| filter_ast.uses(field_name))) {
        Ok(Ok(used)) => UsingResult {
            status: Status::Success,
            used,
        },
        Ok(Err(err)) => {
            write_last_error!("{}", err);
            UsingResult::ERROR
        }
        Err(err) => {
            write_last_error!("{}", err);
            UsingResult::PANIC
        }
    }
}

#[unsafe(no_mangle)]
pub extern "C" fn wirefilter_filter_uses_list(
    filter_ast: &FilterAst,
    field_name_ptr: *const c_char,
    field_name_len: usize,
) -> UsingResult {
    let field_name = to_str!(
        field_name_ptr,
        field_name_len,
        UsingResult {
            status: Status::Error,
            used: false
        }
    );
    match catch_panic(std::panic::AssertUnwindSafe(|| {
        filter_ast.uses_list(field_name)
    })) {
        Ok(Ok(used)) => UsingResult {
            status: Status::Success,
            used,
        },
        Ok(Err(err)) => {
            write_last_error!("{}", err);
            UsingResult {
                status: Status::Error,
                used: false,
            }
        }
        Err(err) => {
            write_last_error!("{}", err);
            UsingResult {
                status: Status::Panic,
                used: false,
            }
        }
    }
}

#[derive(Debug, PartialEq)]
#[repr(C)]
pub struct StaticRustAllocatedString {
    pub ptr: *const c_char,
    pub len: usize,
}

impl From<&'static str> for StaticRustAllocatedString {
    fn from(s: &'static str) -> Self {
        let bytes = s.as_bytes();
        let ptr = bytes.as_ptr().cast::<c_char>();
        let len = bytes.len();
        Self { ptr, len }
    }
}

#[unsafe(no_mangle)]
pub extern "C" fn wirefilter_get_version() -> StaticRustAllocatedString {
    StaticRustAllocatedString::from(VERSION)
}

#[cfg(test)]
#[allow(clippy::bool_assert_comparison)]
mod ffi_test {
    use super::*;
    use regex_automata::meta::Regex;
    use serde_json::json;
    use std::ffi::CStr;

    impl RustAllocatedString {
        pub fn as_bytes(&self) -> Option<&[u8]> {
            if self.ptr.is_null() {
                None
            } else {
                Some(unsafe { std::slice::from_raw_parts(self.ptr.cast(), self.len) })
            }
        }
    }

    impl StaticRustAllocatedString {
        pub fn as_bytes(&self) -> &[u8] {
            assert!(!self.ptr.is_null());
            unsafe { std::slice::from_raw_parts(self.ptr.cast(), self.len) }
        }
    }

    fn create_scheme() -> Box<Scheme> {
        let mut builder = wirefilter_create_scheme_builder();

        macro_rules! add_field {
            ($builder:ident, $field:literal, $ty:expr) => {
                assert!(wirefilter_add_type_field_to_scheme(
                    &mut $builder,
                    $field.as_ptr().cast(),
                    $field.len(),
                    $ty.into(),
                ));
            };
        }

        add_field!(builder, "ip1", Type::Ip);
        add_field!(builder, "ip2", Type::Ip);

        add_field!(builder, "str1", Type::Bytes);
        add_field!(builder, "str2", Type::Bytes);

        add_field!(builder, "num1", Type::Int);
        add_field!(builder, "num2", Type::Int);

        add_field!(
            builder,
            "map1",
            wirefilter_create_map_type(Type::Int.into())
        );
        add_field!(
            builder,
            "map2",
            wirefilter_create_map_type(Type::Bytes.into())
        );

        wirefilter_add_always_list_to_scheme(&mut builder, Type::Int.into());

        wirefilter_build_scheme(builder)
    }

    fn create_execution_context<'e, 's: 'e>(scheme: &'s Scheme) -> Box<ExecutionContext<'e>> {
        let mut exec_context = wirefilter_create_execution_context(scheme);
        let invalid_key = &b"\xc3\x28"[..];

        assert!(std::str::from_utf8(invalid_key).is_err());

        let field = "ip1";
        assert!(wirefilter_add_ipv4_value_to_execution_context(
            &mut exec_context,
            field.as_ptr().cast(),
            field.len(),
            &[127, 0, 0, 1],
        ));

        let field = "ip2";
        assert!(wirefilter_add_ipv6_value_to_execution_context(
            &mut exec_context,
            field.as_ptr().cast(),
            field.len(),
            b"\x00\x00\x00\x00\x00\x00\x00\x00\x00\x00\xFF\xFF\xC0\xA8\x00\x01",
        ));

        let field = "str1";
        let value = "Hey";
        assert!(wirefilter_add_bytes_value_to_execution_context(
            &mut exec_context,
            field.as_ptr().cast(),
            field.len(),
            value.as_ptr(),
            value.len(),
        ));

        let field = "str2";
        let value = "yo123";
        assert!(wirefilter_add_bytes_value_to_execution_context(
            &mut exec_context,
            field.as_ptr().cast(),
            field.len(),
            value.as_ptr(),
            value.len(),
        ));

        let field = "num1";
        assert!(wirefilter_add_int_value_to_execution_context(
            &mut exec_context,
            field.as_ptr().cast(),
            field.len(),
            42,
        ));

        let field = "num2";
        assert!(wirefilter_add_int_value_to_execution_context(
            &mut exec_context,
            field.as_ptr().cast(),
            field.len(),
            1337,
        ));

        let json = json!([["key", 42], [invalid_key, 42]]).to_string();

        let field = "map1";
        assert!(wirefilter_add_json_value_to_execution_context(
            &mut exec_context,
            field.as_ptr().cast(),
            field.len(),
            json.as_bytes().as_ptr(),
            json.len(),
        ));

        let json = json!([["key", "value"], [invalid_key, "value"]]).to_string();

        let field = "map2";
        assert!(wirefilter_add_json_value_to_execution_context(
            &mut exec_context,
            field.as_ptr().cast(),
            field.len(),
            json.as_ptr().cast(),
            json.len(),
        ));

        exec_context
    }

    fn parse_filter(scheme: &Scheme, input: &'static str) -> ParsingResult {
        wirefilter_parse_filter(scheme, input.as_ptr().cast(), input.len())
    }

    fn match_filter(
        input: &'static str,
        scheme: &Scheme,
        exec_context: &ExecutionContext<'_>,
    ) -> MatchingResult {
        let filter = parse_filter(scheme, input).ast.unwrap();
        let filter = wirefilter_compile_filter(filter).filter.unwrap();

        let result = wirefilter_match(&filter, exec_context);

        wirefilter_free_compiled_filter(filter);

        result
    }

    #[test]
    fn parse_error() {
        use indoc::indoc;

        let src = indoc!(
            r#"
            (
                num1 == 42
                or
                num1 == "abc"
            )
            "#
        );

        let scheme = create_scheme();

        {
            assert_eq!(
                parse_filter(&scheme, src),
                ParsingResult {
                    status: Status::Error,
                    ast: None,
                }
            );

            let msg = unsafe { CStr::from_ptr(wirefilter_get_last_error()) };
            assert_eq!(
                msg.to_str(),
                Ok(indoc!(
                    r#"
                Filter parsing error (4:13):
                    num1 == "abc"
                            ^^^^^ expected digit
                "#
                ))
            );
        }

        wirefilter_free_scheme(scheme);
    }

    #[test]
    fn filter_parsing() {
        let scheme = create_scheme();

        {
            let filter = parse_filter(&scheme, r#"num1 > 3 && str2 == "abc""#)
                .ast
                .unwrap();

            let result = wirefilter_serialize_filter_to_json(&filter);

            assert_eq!(result.status, Status::Success);

            assert_eq!(
                std::str::from_utf8(result.json.as_bytes().unwrap()).unwrap(),
                r#"{"op":"And","items":[{"lhs":"num1","op":"GreaterThan","rhs":3},{"lhs":"str2","op":"Equal","rhs":"abc"}]}"#
            );

            wirefilter_free_string(result.json);

            wirefilter_free_parsed_filter(filter);
        }

        wirefilter_free_scheme(scheme);
    }

    #[test]
    fn scheme_serialize() {
        let scheme = create_scheme();
        let result = wirefilter_serialize_scheme_to_json(&scheme);

        assert_eq!(result.status, Status::Success);

        let expected: String = serde_json::to_string(&**scheme).unwrap();
        assert_eq!(
            std::str::from_utf8(result.json.as_bytes().unwrap()).unwrap(),
            expected,
        );

        wirefilter_free_string(result.json);

        wirefilter_free_scheme(scheme);
    }

    #[test]
    fn filter_matching() {
        let scheme = create_scheme();

        {
            let exec_context = create_execution_context(&scheme);

            assert_eq!(
                match_filter(
                    r#"num1 > 41 && num2 == 1337 && ip1 != 192.168.0.1 && str2 ~ "yo\d+" && map2["key"] == "value""#,
                    &scheme,
                    &exec_context
                ),
                MatchingResult::MATCHED
            );

            assert_eq!(
                match_filter(
                    r#"ip2 == 0:0:0:0:0:ffff:c0a8:1 && (str1 == "Hey" || str2 == "ya") && (map1["key"] == 42 || map2["key2"] == "value")"#,
                    &scheme,
                    &exec_context
                ),
                MatchingResult::MATCHED
            );

            assert_eq!(
                match_filter(
                    "ip1 == 127.0.0.1 && ip2 == 0:0:0:0:0:ffff:c0a8:2",
                    &scheme,
                    &exec_context
                ),
                MatchingResult::MISSED
            );

            wirefilter_free_execution_context(exec_context);
        }

        wirefilter_free_scheme(scheme);
    }

    #[test]
    fn filter_hash() {
        let scheme = create_scheme();

        {
            let filter1 = parse_filter(
                &scheme,
                r#"num1 > 41 && num2 == 1337 && ip1 != 192.168.0.1 && str2 ~ "yo\d+" && map1["key"] == 42"#,
            ).ast
            .unwrap();

            let filter2 = parse_filter(
                &scheme,
                r#"num1 >     41 && num2 == 1337 &&    ip1 != 192.168.0.1 and str2 ~ "yo\d+"    && map1["key"] == 42   "#,
            ).ast
            .unwrap();

            let filter3 = parse_filter(&scheme, r#"num1 > 41 && num2 == 1337"#)
                .ast
                .unwrap();

            let result1 = wirefilter_get_filter_hash(&filter1);
            assert_eq!(result1.status, Status::Success);
            let result2 = wirefilter_get_filter_hash(&filter2);
            assert_eq!(result2.status, Status::Success);
            let result3 = wirefilter_get_filter_hash(&filter3);
            assert_eq!(result3.status, Status::Success);

            assert_eq!(result1.hash, result2.hash);
            assert_ne!(result2.hash, result3.hash);

            wirefilter_free_parsed_filter(filter1);
            wirefilter_free_parsed_filter(filter2);
            wirefilter_free_parsed_filter(filter3);
        }

        wirefilter_free_scheme(scheme);
    }

    #[test]
    fn get_version() {
        let version = wirefilter_get_version();
        let re = Regex::new(r"(?-u)^\d+\.\d+\.\d+$").unwrap();

        assert!(re.is_match(std::str::from_utf8(version.as_bytes()).unwrap()));
    }

    #[test]
    fn filter_uses() {
        let scheme = create_scheme();

        {
            let filter = parse_filter(
                &scheme,
                r#"num1 > 41 && num2 == 1337 && ip1 != 192.168.0.1 && str2 ~ "yo\d+" && map1["key"] == 42"#,
            ).ast
            .unwrap();

            let field = "num1";
            assert_eq!(
                wirefilter_filter_uses(&filter, field.as_ptr().cast(), field.len()),
                UsingResult::USED
            );

            let field = "ip1";
            assert_eq!(
                wirefilter_filter_uses(&filter, field.as_ptr().cast(), field.len()),
                UsingResult::USED
            );

            let field = "str2";
            assert_eq!(
                wirefilter_filter_uses(&filter, field.as_ptr().cast(), field.len()),
                UsingResult::USED
            );

            let field = "str1";
            assert_eq!(
                wirefilter_filter_uses(&filter, field.as_ptr().cast(), field.len()),
                UsingResult::UNUSED
            );

            let field = "ip2";
            assert_eq!(
                wirefilter_filter_uses(&filter, field.as_ptr().cast(), field.len()),
                UsingResult::UNUSED
            );

            let field = "map1";
            assert_eq!(
                wirefilter_filter_uses(&filter, field.as_ptr().cast(), field.len()),
                UsingResult::USED
            );

            let field = "map2";
            assert_eq!(
                wirefilter_filter_uses(&filter, field.as_ptr().cast(), field.len()),
                UsingResult::UNUSED
            );

            wirefilter_free_parsed_filter(filter);
        }

        wirefilter_free_scheme(scheme);
    }

    #[test]
    fn filter_uses_list() {
        let scheme = create_scheme();

        {
            let filter = parse_filter(
                &scheme,
                r#"num1 in $numbers && num2 == 1337 && str2 != "hi" && ip2 == 10.10.10.10"#,
            )
            .ast
            .unwrap();

            let field = "num1";
            assert_eq!(
                wirefilter_filter_uses_list(&filter, field.as_ptr().cast(), field.len()),
                UsingResult::USED,
            );

            let field = "num2";
            assert_eq!(
                wirefilter_filter_uses_list(&filter, field.as_ptr().cast(), field.len()),
                UsingResult::UNUSED,
            );

            let field = "str1";
            assert_eq!(
                wirefilter_filter_uses_list(&filter, field.as_ptr().cast(), field.len()),
                UsingResult::UNUSED,
            );

            let field = "str2";
            assert_eq!(
                wirefilter_filter_uses_list(&filter, field.as_ptr().cast(), field.len()),
                UsingResult::UNUSED,
            );

            let field = "ip1";
            assert_eq!(
                wirefilter_filter_uses_list(&filter, field.as_ptr().cast(), field.len()),
                UsingResult::UNUSED,
            );

            let field = "ip2";
            assert_eq!(
                wirefilter_filter_uses_list(&filter, field.as_ptr().cast(), field.len()),
                UsingResult::UNUSED,
            );

            wirefilter_free_parsed_filter(filter);
        }

        wirefilter_free_scheme(scheme);
    }

    #[test]
    fn execution_context_deserialize() {
        let scheme = create_scheme();
        let exec_context = *create_execution_context(&scheme);

        let expected: String = serde_json::to_string(exec_context.as_ref()).unwrap();
        assert!(expected.len() > 3);

        let mut exec_context_c = *wirefilter_create_execution_context(&scheme);
        let res = wirefilter_deserialize_json_to_execution_context(
            &mut exec_context_c,
            expected.as_ptr(),
            expected.len(),
        );
        assert_eq!(res, true);

        let expected_c: String = serde_json::to_string(exec_context_c.as_ref()).unwrap();
        assert_eq!(expected, expected_c);
    }

    #[test]
    fn ctype_convertion() {
        let cty = CType::from(Type::Bytes);

        assert_eq!(Type::from(cty), Type::Bytes);

        let cty = wirefilter_create_array_type(cty);

        assert_eq!(cty, CType::from(Type::Array(Type::Bytes.into())));

        assert_eq!(Type::from(cty), Type::Array(Type::Bytes.into()));

        let cty = wirefilter_create_map_type(cty);

        assert_eq!(
            cty,
            CType::from(Type::Map(Type::Array(Type::Bytes.into()).into()))
        );

        assert_eq!(
            Type::from(cty),
            Type::Map(Type::Array(Type::Bytes.into()).into())
        );
    }
}<|MERGE_RESOLUTION|>--- conflicted
+++ resolved
@@ -18,16 +18,11 @@
     net::IpAddr,
 };
 use wirefilter::{
-<<<<<<< HEAD
-    AllFunction, AlwaysList, AnyFunction, CIDRFunction, ConcatFunction, GetType, LenFunction,
-    LowerFunction, NeverList, StartsWithFunction, Type, UrlDecodeFunction, WildcardReplaceFunction,
-    catch_panic,
-=======
     AllFunction, AlwaysList, AnyFunction, CIDRFunction, ConcatFunction, DecodeBase64Function,
     EndsWithFunction, GetType, JsonLookupIntegerFunction, JsonLookupStringFunction, LenFunction,
     LowerFunction, NeverList, RemoveBytesFunction, RemoveQueryArgsFunction, StartsWithFunction,
-    SubstringFunction, ToStringFunction, Type, WildcardReplaceFunction, catch_panic,
->>>>>>> 9b3e56d0
+    SubstringFunction, ToStringFunction, Type, UrlDecodeFunction, WildcardReplaceFunction,
+    catch_panic,
 };
 
 const VERSION: &str = env!("CARGO_PKG_VERSION");
@@ -386,10 +381,15 @@
                 }
             };
         }
-<<<<<<< HEAD
         "url_decode" => {
             return match builder.add_function(name, UrlDecodeFunction::default()) {
-=======
+                Ok(_) => true,
+                Err(err) => {
+                    write_last_error!("{}", err);
+                    false
+                }
+            };
+        }
         "decode_base64" => {
             return match builder.add_function(name, DecodeBase64Function::default()) {
                 Ok(_) => true,
@@ -455,7 +455,6 @@
         }
         "to_string" => {
             return match builder.add_function(name, ToStringFunction::default()) {
->>>>>>> 9b3e56d0
                 Ok(_) => true,
                 Err(err) => {
                     write_last_error!("{}", err);
