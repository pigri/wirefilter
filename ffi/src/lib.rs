#![allow(clippy::not_unsafe_ptr_arg_deref)]
#![warn(rust_2018_idioms)]

mod cstring;
pub mod panic;

use crate::cstring::CString;
use fnv::FnvHasher;
use libc::c_char;
use num_enum::{IntoPrimitive, TryFromPrimitive};
use serde::de::DeserializeSeed;
use std::cell::RefCell;
use std::ops::{Deref, DerefMut};
use std::{
    convert::TryFrom,
    hash::Hasher,
    io::{self, Write},
    net::IpAddr,
};
use wirefilter::{
<<<<<<< HEAD
    AllFunction, AlwaysList, AnyFunction, CIDRFunction, ConcatFunction, GetType,
    JsonLookupStringFunction, LenFunction, LowerFunction, NeverList, StartsWithFunction, Type,
    WildcardReplaceFunction, catch_panic,
=======
    AllFunction, AlwaysList, AnyFunction, CIDRFunction, ConcatFunction, GetType, LenFunction,
    LowerFunction, NeverList, RemoveBytesFunction, RemoveQueryArgsFunction, StartsWithFunction,
    SubstringFunction, ToStringFunction, Type, WildcardReplaceFunction, catch_panic,
>>>>>>> 21e00fb2
};

const VERSION: &str = env!("CARGO_PKG_VERSION");

thread_local! {
    /// Thread local error string.
    pub static LAST_ERROR: RefCell<CString> = const { RefCell::new(CString::new()) };
}

/// Helper macro to write an error.
#[macro_export]
macro_rules! write_last_error {
    ($($arg:tt)*) => {
        $crate::LAST_ERROR.with_borrow_mut(|last_error| {
            last_error.clear();
            write!(last_error, $($arg)*).unwrap();
        })
    };
}

#[derive(Clone, Copy, Debug, Eq, PartialEq, IntoPrimitive, TryFromPrimitive)]
#[repr(u8)]
pub enum CPrimitiveType {
    Ip = 1u8,
    Bytes = 2u8,
    Int = 3u8,
    Bool = 4u8,
}

enum Layer {
    Array,
    Map,
}

#[derive(Debug, Clone, Copy, PartialEq, Eq)]
#[repr(C)]
pub struct CType {
    pub layers: u32,
    pub len: u8,
    pub primitive: u8,
}

impl CType {
    const fn push(mut self, layer: Layer) -> CType {
        let layer = match layer {
            Layer::Array => 0,
            Layer::Map => 1,
        };
        self.layers = (self.layers << 1) | layer;
        self.len += 1;
        self
    }

    const fn pop(mut self) -> (Self, Option<Layer>) {
        if self.len > 0 {
            // Maybe use (trailing/leading)_(ones/zeros) instead
            let layer = (self.layers & 1) == 0;
            self.layers >>= 1;
            self.len -= 1;
            if layer {
                (self, Some(Layer::Array))
            } else {
                (self, Some(Layer::Map))
            }
        } else {
            (self, None)
        }
    }
}

impl From<CType> for Type {
    fn from(cty: CType) -> Self {
        let (ty, layer) = cty.pop();
        match layer {
            Some(Layer::Array) => Type::Array(Type::from(ty).into()),
            Some(Layer::Map) => Type::Map(Type::from(ty).into()),
            None => match CPrimitiveType::try_from(cty.primitive).unwrap() {
                CPrimitiveType::Bool => Type::Bool,
                CPrimitiveType::Bytes => Type::Bytes,
                CPrimitiveType::Int => Type::Int,
                CPrimitiveType::Ip => Type::Ip,
            },
        }
    }
}

impl From<Type> for CType {
    fn from(ty: Type) -> Self {
        match ty {
            Type::Ip => CType {
                len: 0,
                layers: 0,
                primitive: CPrimitiveType::Ip.into(),
            },
            Type::Bytes => CType {
                len: 0,
                layers: 0,
                primitive: CPrimitiveType::Bytes.into(),
            },
            Type::Int => CType {
                len: 0,
                layers: 0,
                primitive: CPrimitiveType::Int.into(),
            },
            Type::Bool => CType {
                len: 0,
                layers: 0,
                primitive: CPrimitiveType::Bool.into(),
            },
            Type::Array(arr) => Self::from(Type::from(arr)).push(Layer::Array),
            Type::Map(map) => Self::from(Type::from(map)).push(Layer::Map),
        }
    }
}

macro_rules! wrap_type {
    ($rust:ident $(<$rust_lt:lifetime>)? => $ffi:ident $(<$ffi_lt:lifetime>)?) => {
        impl$(<$ffi_lt>)? Deref for $ffi$(<$ffi_lt>)? {
            type Target = wirefilter::$rust$(<$rust_lt>)?;

            fn deref(&self) -> &Self::Target {
                &self.0
            }
        }

        impl$(<$ffi_lt>)? DerefMut for $ffi$(<$ffi_lt>)? {
            fn deref_mut(&mut self) -> &mut Self::Target {
                &mut self.0
            }
        }

        impl$(<$ffi_lt>)? AsRef<wirefilter::$rust$(<$rust_lt>)?> for $ffi$(<$ffi_lt>)? {
            fn as_ref(&self) -> &wirefilter::$rust$(<$rust_lt>)? {
                &self.0
            }
        }

        impl$(<$ffi_lt>)? From<wirefilter::$rust$(<$rust_lt>)?> for $ffi$(<$ffi_lt>)? {
            fn from(value: wirefilter::$rust$(<$rust_lt>)?) -> Self {
                Self(value)
            }
        }

        impl$(<$rust_lt>)? From<$ffi$(<$ffi_lt>)?> for wirefilter::$rust$(<$rust_lt>)? {
            fn from(value: $ffi$(<$ffi_lt>)?) -> Self {
                value.0
            }
        }
    };

    ($rust:ident $(<$rust_lt:lifetime>)?) => {
        wrap_type!($rust $(<$rust_lt>)? => $rust $(<$rust_lt>)?);
    };
}

/* Wrapper types needed by cbindgen to forward declare opaque structs */

#[derive(Debug, Default)]
#[repr(Rust)]
pub struct SchemeBuilder(wirefilter::SchemeBuilder);

wrap_type!(SchemeBuilder);

#[derive(Debug, PartialEq)]
#[repr(Rust)]
pub struct Scheme(wirefilter::Scheme);

wrap_type!(Scheme);

#[derive(Debug, PartialEq)]
#[repr(Rust)]
pub struct ExecutionContext<'s>(wirefilter::ExecutionContext<'s>);

wrap_type!(ExecutionContext<'s>);

#[derive(Debug, PartialEq)]
#[repr(Rust)]
pub struct FilterAst(wirefilter::FilterAst);

wrap_type!(FilterAst);

#[derive(Debug)]
#[repr(Rust)]
pub struct Filter(wirefilter::Filter<()>);

wrap_type!(Filter);

/// Represents the status of an operation.
#[derive(Debug, PartialEq)]
#[repr(C)]
pub enum Status {
    /// Operation succeeded.
    Success = 0,
    /// Operation encountered an error.
    ///
    /// Use [`wirefilter_get_last_error`] to retrieve the error message.
    Error,
    /// Operation has triggered a panic.
    ///
    /// Use [`wirefilter_get_last_error`] to retrieve the panic information.
    Panic,
}

/// Returns a pointer to the last error string if there was one or NULL.
#[unsafe(no_mangle)]
pub extern "C" fn wirefilter_get_last_error() -> *const c_char {
    crate::LAST_ERROR.with_borrow(|last_error| last_error.as_c_str())
}

/// Clears the last error string if there was one.
///
/// Further calls to `wirefilter_get_last_error` will return NULL,
/// until another error is written to it.
#[unsafe(no_mangle)]
pub extern "C" fn wirefilter_clear_last_error() {
    crate::LAST_ERROR.with_borrow_mut(|last_error| {
        last_error.clear();
    });
}

#[unsafe(no_mangle)]
pub extern "C" fn wirefilter_create_scheme_builder() -> Box<SchemeBuilder> {
    Box::default()
}

#[unsafe(no_mangle)]
pub extern "C" fn wirefilter_free_scheme_builder(scheme: Box<SchemeBuilder>) {
    drop(scheme);
}

#[unsafe(no_mangle)]
pub extern "C" fn wirefilter_create_primitive_type(ty: CPrimitiveType) -> CType {
    CType {
        layers: 0,
        len: 0,
        primitive: ty.into(),
    }
}

#[unsafe(no_mangle)]
pub extern "C" fn wirefilter_create_map_type(ty: CType) -> CType {
    ty.push(Layer::Map)
}

#[unsafe(no_mangle)]
pub extern "C" fn wirefilter_create_array_type(ty: CType) -> CType {
    ty.push(Layer::Array)
}

#[inline(always)]
fn cast_c_char(ptr: *const c_char) -> *const u8 {
    ptr.cast()
}

macro_rules! to_str {
    ($ptr:ident, $len:ident, $ret:expr) => {{
        assert!(!$ptr.is_null());
        match std::str::from_utf8(unsafe { std::slice::from_raw_parts(cast_c_char($ptr), $len) }) {
            Ok(s) => s,
            Err(err) => {
                write_last_error!("{}", err);
                return $ret;
            }
        }
    }};
    ($ptr:ident, $len:ident) => {
        to_str!($ptr, $len, false)
    };
}

/// Adds a function to the scheme by its name.
///
/// @param builder A pointer to the SchemeBuilder.
/// @param name_ptr A pointer to the start of the UTF-8 encoded name for the function.
/// @param name_len The length of the name string in bytes.
/// @return `true` if the function was added successfully, `false` otherwise.
///         If `false`, check `wirefilter_get_last_error` for details.
#[unsafe(no_mangle)]
pub extern "C" fn wirefilter_add_function_to_scheme(
    builder: &mut SchemeBuilder,
    name_ptr: *const c_char,
    name_len: usize,
) -> bool {
    let name = to_str!(name_ptr, name_len);

    match name {
        "concat" => {
            return match builder.add_function(name, ConcatFunction::default()) {
                Ok(_) => true,
                Err(err) => {
                    write_last_error!("{}", err);
                    false
                }
            };
        }
        "any" => {
            return match builder.add_function(name, AnyFunction::default()) {
                Ok(_) => true,
                Err(err) => {
                    write_last_error!("{}", err);
                    false
                }
            };
        }
        "all" => {
            return match builder.add_function(name, AllFunction::default()) {
                Ok(_) => true,
                Err(err) => {
                    write_last_error!("{}", err);
                    false
                }
            };
        }
        "lower" => {
            return match builder.add_function(name, LowerFunction::default()) {
                Ok(_) => true,
                Err(err) => {
                    write_last_error!("{}", err);
                    false
                }
            };
        }
        "starts_with" => {
            return match builder.add_function(name, StartsWithFunction::default()) {
                Ok(_) => true,
                Err(err) => {
                    write_last_error!("{}", err);
                    false
                }
            };
        }
        "cidr" => {
            return match builder.add_function(name, CIDRFunction::default()) {
                Ok(_) => true,
                Err(err) => {
                    write_last_error!("{}", err);
                    false
                }
            };
        }
        "len" => {
            return match builder.add_function(name, LenFunction::default()) {
                Ok(_) => true,
                Err(err) => {
                    write_last_error!("{}", err);
                    false
                }
            };
        }
        "wildcard_replace" => {
            return match builder.add_function(name, WildcardReplaceFunction::default()) {
                Ok(_) => true,
                Err(err) => {
                    write_last_error!("{}", err);
                    false
                }
            };
        }
<<<<<<< HEAD
        "json_lookup_string" => {
            return match builder.add_function(name, JsonLookupStringFunction::default()) {
=======
        "remove_bytes" => {
            return match builder.add_function(name, RemoveBytesFunction::default()) {
                Ok(_) => true,
                Err(err) => {
                    write_last_error!("{}", err);
                    false
                }
            };
        }
        "remove_query_args" => {
            return match builder.add_function(name, RemoveQueryArgsFunction::default()) {
                Ok(_) => true,
                Err(err) => {
                    write_last_error!("{}", err);
                    false
                }
            };
        }
        "substring" => {
            return match builder.add_function(name, SubstringFunction::default()) {
                Ok(_) => true,
                Err(err) => {
                    write_last_error!("{}", err);
                    false
                }
            };
        }
        "to_string" => {
            return match builder.add_function(name, ToStringFunction::default()) {
>>>>>>> 21e00fb2
                Ok(_) => true,
                Err(err) => {
                    write_last_error!("{}", err);
                    false
                }
            };
        }
        _ => {
            write_last_error!("Unknown function name provided: {}", name);
            return false;
        }
    };

    // Call the original Rust method. This should now compile correctly.
}

#[unsafe(no_mangle)]
pub extern "C" fn wirefilter_add_type_field_to_scheme(
    builder: &mut SchemeBuilder,
    name_ptr: *const c_char,
    name_len: usize,
    ty: CType,
) -> bool {
    let name = to_str!(name_ptr, name_len);
    builder.add_field(name, ty.into()).is_ok()
}

#[unsafe(no_mangle)]
pub extern "C" fn wirefilter_add_always_list_to_scheme(
    builder: &mut SchemeBuilder,
    ty: CType,
) -> bool {
    builder.add_list(ty.into(), AlwaysList {}).is_ok()
}

#[unsafe(no_mangle)]
pub extern "C" fn wirefilter_add_never_list_to_scheme(
    builder: &mut SchemeBuilder,
    ty: CType,
) -> bool {
    builder.add_list(ty.into(), NeverList {}).is_ok()
}

#[unsafe(no_mangle)]
pub extern "C" fn wirefilter_build_scheme(builder: Box<SchemeBuilder>) -> Box<Scheme> {
    Box::new(Scheme(builder.0.build()))
}

#[unsafe(no_mangle)]
pub extern "C" fn wirefilter_free_scheme(scheme: Box<Scheme>) {
    drop(scheme);
}

#[derive(Debug, PartialEq)]
#[repr(C)]
pub struct RustAllocatedString {
    pub ptr: *mut c_char,
    pub len: usize,
}

impl Default for RustAllocatedString {
    fn default() -> Self {
        Self {
            ptr: std::ptr::null_mut(),
            len: 0,
        }
    }
}

impl From<String> for RustAllocatedString {
    fn from(s: String) -> Self {
        let bytes = s.into_boxed_str().into_boxed_bytes();
        let len = bytes.len();
        let ptr = Box::into_raw(bytes).cast::<c_char>();
        Self { ptr, len }
    }
}

impl Drop for RustAllocatedString {
    fn drop(&mut self) {
        if self.ptr.is_null() {
            assert_eq!(self.len, 0);
        } else {
            let slice = unsafe { std::slice::from_raw_parts_mut(self.ptr.cast::<u8>(), self.len) };
            drop(unsafe { Box::from_raw(slice as *mut _) });
        }
    }
}

#[unsafe(no_mangle)]
pub extern "C" fn wirefilter_free_string(s: RustAllocatedString) {
    drop(s);
}

#[derive(Debug, PartialEq)]
#[repr(C)]
pub struct ParsingResult {
    pub status: Status,
    pub ast: Option<Box<FilterAst>>,
}

#[unsafe(no_mangle)]
pub extern "C" fn wirefilter_parse_filter(
    scheme: &Scheme,
    input_ptr: *const c_char,
    input_len: usize,
) -> ParsingResult {
    let input = to_str!(
        input_ptr,
        input_len,
        ParsingResult {
            status: Status::Error,
            ast: None,
        }
    );
    match catch_panic(std::panic::AssertUnwindSafe(|| scheme.parse(input))) {
        Ok(Ok(ast)) => ParsingResult {
            status: Status::Success,
            ast: Some(Box::new(FilterAst(ast))),
        },
        Ok(Err(err)) => {
            write_last_error!("{}", err);
            ParsingResult {
                status: Status::Error,
                ast: None,
            }
        }
        Err(err) => {
            write_last_error!("{}", err);
            ParsingResult {
                status: Status::Panic,
                ast: None,
            }
        }
    }
}

#[unsafe(no_mangle)]
pub extern "C" fn wirefilter_free_parsed_filter(ast: Box<FilterAst>) {
    drop(ast);
}

/// Wrapper for Hasher that allows using Write API (e.g. with serializer).
#[derive(Default)]
struct HasherWrite<H: Hasher>(H);

impl<H: Hasher> Write for HasherWrite<H> {
    fn write_all(&mut self, buf: &[u8]) -> io::Result<()> {
        self.0.write(buf);
        Ok(())
    }

    fn write(&mut self, buf: &[u8]) -> io::Result<usize> {
        self.write_all(buf)?;
        Ok(buf.len())
    }

    fn flush(&mut self) -> io::Result<()> {
        Ok(())
    }
}

#[derive(Debug, PartialEq)]
#[repr(C)]
pub struct HashingResult {
    pub status: Status,
    pub hash: u64,
}

#[unsafe(no_mangle)]
pub extern "C" fn wirefilter_get_filter_hash(filter_ast: &FilterAst) -> HashingResult {
    let mut hasher = FnvHasher::default();
    // Serialize JSON to our Write-compatible wrapper around FnvHasher,
    // effectively calculating a hash for our filter in a streaming fashion
    // that is as stable as the JSON representation itself
    // (instead of relying on #[derive(Hash)] which would be tied to impl details).
    match serde_json::to_writer(HasherWrite(&mut hasher), filter_ast.deref()) {
        Ok(()) => HashingResult {
            status: Status::Success,
            hash: hasher.finish(),
        },
        Err(err) => {
            write_last_error!("{}", err);
            HashingResult {
                status: Status::Error,
                hash: 0,
            }
        }
    }
}

#[derive(Debug, PartialEq)]
#[repr(C)]
pub struct SerializingResult {
    pub status: Status,
    pub json: RustAllocatedString,
}

impl From<Result<String, serde_json::Error>> for SerializingResult {
    fn from(result: Result<String, serde_json::Error>) -> Self {
        match result {
            Ok(ok) => SerializingResult {
                status: Status::Success,
                json: ok.into(),
            },
            Err(err) => {
                write_last_error!("{}", err);
                SerializingResult {
                    status: Status::Error,
                    json: RustAllocatedString::default(),
                }
            }
        }
    }
}

#[unsafe(no_mangle)]
pub extern "C" fn wirefilter_serialize_filter_to_json(filter_ast: &FilterAst) -> SerializingResult {
    serde_json::to_string(filter_ast.deref()).into()
}

#[unsafe(no_mangle)]
pub extern "C" fn wirefilter_serialize_scheme_to_json(scheme: &Scheme) -> SerializingResult {
    serde_json::to_string(scheme.deref()).into()
}

#[unsafe(no_mangle)]
pub extern "C" fn wirefilter_serialize_type_to_json(ty: CType) -> SerializingResult {
    serde_json::to_string(&Type::from(ty)).into()
}

#[unsafe(no_mangle)]
pub extern "C" fn wirefilter_create_execution_context<'e, 's: 'e>(
    scheme: &'s Scheme,
) -> Box<ExecutionContext<'e>> {
    Box::new(ExecutionContext(wirefilter::ExecutionContext::new(scheme)))
}

#[unsafe(no_mangle)]
pub extern "C" fn wirefilter_serialize_execution_context_to_json(
    exec_context: &mut ExecutionContext<'_>,
) -> SerializingResult {
    serde_json::to_string(exec_context.as_ref()).into()
}

#[unsafe(no_mangle)]
pub extern "C" fn wirefilter_deserialize_json_to_execution_context(
    exec_context: &mut ExecutionContext<'_>,
    json_ptr: *const u8,
    json_len: usize,
) -> bool {
    assert!(!json_ptr.is_null());
    let json = unsafe { std::slice::from_raw_parts(json_ptr, json_len) };
    let mut deserializer = serde_json::Deserializer::from_reader(json);
    match exec_context.deserialize(&mut deserializer) {
        Ok(_) => true,
        Err(err) => {
            write_last_error!("{}", err);
            false
        }
    }
}

#[unsafe(no_mangle)]
pub extern "C" fn wirefilter_free_execution_context(exec_context: Box<ExecutionContext<'_>>) {
    drop(exec_context);
}

#[unsafe(no_mangle)]
pub extern "C" fn wirefilter_add_json_value_to_execution_context(
    exec_context: &mut ExecutionContext<'_>,
    name_ptr: *const c_char,
    name_len: usize,
    json_ptr: *const u8,
    json_len: usize,
) -> bool {
    let name = to_str!(name_ptr, name_len);
    let json = unsafe { std::slice::from_raw_parts(json_ptr, json_len) };
    let ty = match exec_context.scheme().get_field(name) {
        Ok(field) => field.get_type(),
        Err(err) => {
            write_last_error!("{}", err);
            return false;
        }
    };
    let value = match ty.deserialize_value(&mut serde_json::Deserializer::from_reader(json)) {
        Ok(value) => value,
        Err(err) => {
            write_last_error!("{}", err);
            return false;
        }
    };
    match exec_context.set_field_value_from_name(name, value) {
        Ok(_) => true,
        Err(err) => {
            write_last_error!("{}", err);
            false
        }
    }
}

#[unsafe(no_mangle)]
pub extern "C" fn wirefilter_add_int_value_to_execution_context(
    exec_context: &mut ExecutionContext<'_>,
    name_ptr: *const c_char,
    name_len: usize,
    value: i64,
) -> bool {
    let name = to_str!(name_ptr, name_len);
    exec_context.set_field_value_from_name(name, value).is_ok()
}

#[unsafe(no_mangle)]
pub extern "C" fn wirefilter_add_bytes_value_to_execution_context(
    exec_context: &mut ExecutionContext<'_>,
    name_ptr: *const c_char,
    name_len: usize,
    value_ptr: *const u8,
    value_len: usize,
) -> bool {
    let name = to_str!(name_ptr, name_len);
    assert!(!value_ptr.is_null());
    let value = unsafe { std::slice::from_raw_parts(value_ptr, value_len) };
    exec_context.set_field_value_from_name(name, value).is_ok()
}

#[unsafe(no_mangle)]
pub extern "C" fn wirefilter_add_ipv6_value_to_execution_context(
    exec_context: &mut ExecutionContext<'_>,
    name_ptr: *const c_char,
    name_len: usize,
    value: &[u8; 16],
) -> bool {
    let name = to_str!(name_ptr, name_len);
    exec_context
        .set_field_value_from_name(name, IpAddr::from(*value))
        .is_ok()
}

#[unsafe(no_mangle)]
pub extern "C" fn wirefilter_add_ipv4_value_to_execution_context(
    exec_context: &mut ExecutionContext<'_>,
    name_ptr: *const c_char,
    name_len: usize,
    value: &[u8; 4],
) -> bool {
    let name = to_str!(name_ptr, name_len);
    exec_context
        .set_field_value_from_name(name, IpAddr::from(*value))
        .is_ok()
}

#[unsafe(no_mangle)]
pub extern "C" fn wirefilter_add_bool_value_to_execution_context(
    exec_context: &mut ExecutionContext<'_>,
    name_ptr: *const c_char,
    name_len: usize,
    value: bool,
) -> bool {
    let name = to_str!(name_ptr, name_len);
    exec_context.set_field_value_from_name(name, value).is_ok()
}

#[derive(Debug)]
#[repr(C)]
pub struct CompilingResult {
    pub status: Status,
    pub filter: Option<Box<Filter>>,
}

#[unsafe(no_mangle)]
pub extern "C" fn wirefilter_compile_filter(filter_ast: Box<FilterAst>) -> CompilingResult {
    match catch_panic(std::panic::AssertUnwindSafe(|| {
        wirefilter::FilterAst::from(*filter_ast).compile()
    })) {
        Ok(filter) => CompilingResult {
            status: Status::Success,
            filter: Some(Box::new(Filter(filter))),
        },
        Err(err) => {
            write_last_error!("{}", err);
            CompilingResult {
                status: Status::Panic,
                filter: None,
            }
        }
    }
}

#[derive(Debug, PartialEq)]
#[repr(C)]
pub struct MatchingResult {
    pub status: Status,
    pub matched: bool,
}

impl MatchingResult {
    #[cfg(test)]
    const MISSED: Self = Self {
        status: Status::Success,
        matched: false,
    };
    #[cfg(test)]
    const MATCHED: Self = Self {
        status: Status::Success,
        matched: true,
    };
    const ERROR: Self = Self {
        status: Status::Error,
        matched: false,
    };
    const PANIC: Self = Self {
        status: Status::Panic,
        matched: false,
    };
}

#[unsafe(no_mangle)]
pub extern "C" fn wirefilter_match(
    filter: &Filter,
    exec_context: &ExecutionContext<'_>,
) -> MatchingResult {
    match catch_panic(std::panic::AssertUnwindSafe(|| {
        filter.execute(exec_context)
    })) {
        Ok(Ok(matched)) => MatchingResult {
            status: Status::Success,
            matched,
        },
        Ok(Err(err)) => {
            write_last_error!("{}", err);
            MatchingResult::ERROR
        }
        Err(err) => {
            write_last_error!("{}", err);
            MatchingResult::PANIC
        }
    }
}

#[unsafe(no_mangle)]
pub extern "C" fn wirefilter_free_compiled_filter(filter: Box<Filter>) {
    drop(filter);
}

#[derive(Debug, PartialEq)]
#[repr(C)]
pub struct UsingResult {
    pub status: Status,
    pub used: bool,
}

impl UsingResult {
    #[cfg(test)]
    const UNUSED: Self = Self {
        status: Status::Success,
        used: false,
    };
    #[cfg(test)]
    const USED: Self = Self {
        status: Status::Success,
        used: true,
    };
    const ERROR: Self = Self {
        status: Status::Error,
        used: false,
    };
    const PANIC: Self = Self {
        status: Status::Error,
        used: false,
    };
}

#[unsafe(no_mangle)]
pub extern "C" fn wirefilter_filter_uses(
    filter_ast: &FilterAst,
    field_name_ptr: *const c_char,
    field_name_len: usize,
) -> UsingResult {
    let field_name = to_str!(field_name_ptr, field_name_len, UsingResult::ERROR);
    match catch_panic(std::panic::AssertUnwindSafe(|| filter_ast.uses(field_name))) {
        Ok(Ok(used)) => UsingResult {
            status: Status::Success,
            used,
        },
        Ok(Err(err)) => {
            write_last_error!("{}", err);
            UsingResult::ERROR
        }
        Err(err) => {
            write_last_error!("{}", err);
            UsingResult::PANIC
        }
    }
}

#[unsafe(no_mangle)]
pub extern "C" fn wirefilter_filter_uses_list(
    filter_ast: &FilterAst,
    field_name_ptr: *const c_char,
    field_name_len: usize,
) -> UsingResult {
    let field_name = to_str!(
        field_name_ptr,
        field_name_len,
        UsingResult {
            status: Status::Error,
            used: false
        }
    );
    match catch_panic(std::panic::AssertUnwindSafe(|| {
        filter_ast.uses_list(field_name)
    })) {
        Ok(Ok(used)) => UsingResult {
            status: Status::Success,
            used,
        },
        Ok(Err(err)) => {
            write_last_error!("{}", err);
            UsingResult {
                status: Status::Error,
                used: false,
            }
        }
        Err(err) => {
            write_last_error!("{}", err);
            UsingResult {
                status: Status::Panic,
                used: false,
            }
        }
    }
}

#[derive(Debug, PartialEq)]
#[repr(C)]
pub struct StaticRustAllocatedString {
    pub ptr: *const c_char,
    pub len: usize,
}

impl From<&'static str> for StaticRustAllocatedString {
    fn from(s: &'static str) -> Self {
        let bytes = s.as_bytes();
        let ptr = bytes.as_ptr().cast::<c_char>();
        let len = bytes.len();
        Self { ptr, len }
    }
}

#[unsafe(no_mangle)]
pub extern "C" fn wirefilter_get_version() -> StaticRustAllocatedString {
    StaticRustAllocatedString::from(VERSION)
}

#[cfg(test)]
#[allow(clippy::bool_assert_comparison)]
mod ffi_test {
    use super::*;
    use regex_automata::meta::Regex;
    use serde_json::json;
    use std::ffi::CStr;

    impl RustAllocatedString {
        pub fn as_bytes(&self) -> Option<&[u8]> {
            if self.ptr.is_null() {
                None
            } else {
                Some(unsafe { std::slice::from_raw_parts(self.ptr.cast(), self.len) })
            }
        }
    }

    impl StaticRustAllocatedString {
        pub fn as_bytes(&self) -> &[u8] {
            assert!(!self.ptr.is_null());
            unsafe { std::slice::from_raw_parts(self.ptr.cast(), self.len) }
        }
    }

    fn create_scheme() -> Box<Scheme> {
        let mut builder = wirefilter_create_scheme_builder();

        macro_rules! add_field {
            ($builder:ident, $field:literal, $ty:expr) => {
                assert!(wirefilter_add_type_field_to_scheme(
                    &mut $builder,
                    $field.as_ptr().cast(),
                    $field.len(),
                    $ty.into(),
                ));
            };
        }

        add_field!(builder, "ip1", Type::Ip);
        add_field!(builder, "ip2", Type::Ip);

        add_field!(builder, "str1", Type::Bytes);
        add_field!(builder, "str2", Type::Bytes);

        add_field!(builder, "num1", Type::Int);
        add_field!(builder, "num2", Type::Int);

        add_field!(
            builder,
            "map1",
            wirefilter_create_map_type(Type::Int.into())
        );
        add_field!(
            builder,
            "map2",
            wirefilter_create_map_type(Type::Bytes.into())
        );

        wirefilter_add_always_list_to_scheme(&mut builder, Type::Int.into());

        wirefilter_build_scheme(builder)
    }

    fn create_execution_context<'e, 's: 'e>(scheme: &'s Scheme) -> Box<ExecutionContext<'e>> {
        let mut exec_context = wirefilter_create_execution_context(scheme);
        let invalid_key = &b"\xc3\x28"[..];

        assert!(std::str::from_utf8(invalid_key).is_err());

        let field = "ip1";
        assert!(wirefilter_add_ipv4_value_to_execution_context(
            &mut exec_context,
            field.as_ptr().cast(),
            field.len(),
            &[127, 0, 0, 1],
        ));

        let field = "ip2";
        assert!(wirefilter_add_ipv6_value_to_execution_context(
            &mut exec_context,
            field.as_ptr().cast(),
            field.len(),
            b"\x00\x00\x00\x00\x00\x00\x00\x00\x00\x00\xFF\xFF\xC0\xA8\x00\x01",
        ));

        let field = "str1";
        let value = "Hey";
        assert!(wirefilter_add_bytes_value_to_execution_context(
            &mut exec_context,
            field.as_ptr().cast(),
            field.len(),
            value.as_ptr(),
            value.len(),
        ));

        let field = "str2";
        let value = "yo123";
        assert!(wirefilter_add_bytes_value_to_execution_context(
            &mut exec_context,
            field.as_ptr().cast(),
            field.len(),
            value.as_ptr(),
            value.len(),
        ));

        let field = "num1";
        assert!(wirefilter_add_int_value_to_execution_context(
            &mut exec_context,
            field.as_ptr().cast(),
            field.len(),
            42,
        ));

        let field = "num2";
        assert!(wirefilter_add_int_value_to_execution_context(
            &mut exec_context,
            field.as_ptr().cast(),
            field.len(),
            1337,
        ));

        let json = json!([["key", 42], [invalid_key, 42]]).to_string();

        let field = "map1";
        assert!(wirefilter_add_json_value_to_execution_context(
            &mut exec_context,
            field.as_ptr().cast(),
            field.len(),
            json.as_bytes().as_ptr(),
            json.len(),
        ));

        let json = json!([["key", "value"], [invalid_key, "value"]]).to_string();

        let field = "map2";
        assert!(wirefilter_add_json_value_to_execution_context(
            &mut exec_context,
            field.as_ptr().cast(),
            field.len(),
            json.as_ptr().cast(),
            json.len(),
        ));

        exec_context
    }

    fn parse_filter(scheme: &Scheme, input: &'static str) -> ParsingResult {
        wirefilter_parse_filter(scheme, input.as_ptr().cast(), input.len())
    }

    fn match_filter(
        input: &'static str,
        scheme: &Scheme,
        exec_context: &ExecutionContext<'_>,
    ) -> MatchingResult {
        let filter = parse_filter(scheme, input).ast.unwrap();
        let filter = wirefilter_compile_filter(filter).filter.unwrap();

        let result = wirefilter_match(&filter, exec_context);

        wirefilter_free_compiled_filter(filter);

        result
    }

    #[test]
    fn parse_error() {
        use indoc::indoc;

        let src = indoc!(
            r#"
            (
                num1 == 42
                or
                num1 == "abc"
            )
            "#
        );

        let scheme = create_scheme();

        {
            assert_eq!(
                parse_filter(&scheme, src),
                ParsingResult {
                    status: Status::Error,
                    ast: None,
                }
            );

            let msg = unsafe { CStr::from_ptr(wirefilter_get_last_error()) };
            assert_eq!(
                msg.to_str(),
                Ok(indoc!(
                    r#"
                Filter parsing error (4:13):
                    num1 == "abc"
                            ^^^^^ expected digit
                "#
                ))
            );
        }

        wirefilter_free_scheme(scheme);
    }

    #[test]
    fn filter_parsing() {
        let scheme = create_scheme();

        {
            let filter = parse_filter(&scheme, r#"num1 > 3 && str2 == "abc""#)
                .ast
                .unwrap();

            let result = wirefilter_serialize_filter_to_json(&filter);

            assert_eq!(result.status, Status::Success);

            assert_eq!(
                std::str::from_utf8(result.json.as_bytes().unwrap()).unwrap(),
                r#"{"op":"And","items":[{"lhs":"num1","op":"GreaterThan","rhs":3},{"lhs":"str2","op":"Equal","rhs":"abc"}]}"#
            );

            wirefilter_free_string(result.json);

            wirefilter_free_parsed_filter(filter);
        }

        wirefilter_free_scheme(scheme);
    }

    #[test]
    fn scheme_serialize() {
        let scheme = create_scheme();
        let result = wirefilter_serialize_scheme_to_json(&scheme);

        assert_eq!(result.status, Status::Success);

        let expected: String = serde_json::to_string(&**scheme).unwrap();
        assert_eq!(
            std::str::from_utf8(result.json.as_bytes().unwrap()).unwrap(),
            expected,
        );

        wirefilter_free_string(result.json);

        wirefilter_free_scheme(scheme);
    }

    #[test]
    fn filter_matching() {
        let scheme = create_scheme();

        {
            let exec_context = create_execution_context(&scheme);

            assert_eq!(
                match_filter(
                    r#"num1 > 41 && num2 == 1337 && ip1 != 192.168.0.1 && str2 ~ "yo\d+" && map2["key"] == "value""#,
                    &scheme,
                    &exec_context
                ),
                MatchingResult::MATCHED
            );

            assert_eq!(
                match_filter(
                    r#"ip2 == 0:0:0:0:0:ffff:c0a8:1 && (str1 == "Hey" || str2 == "ya") && (map1["key"] == 42 || map2["key2"] == "value")"#,
                    &scheme,
                    &exec_context
                ),
                MatchingResult::MATCHED
            );

            assert_eq!(
                match_filter(
                    "ip1 == 127.0.0.1 && ip2 == 0:0:0:0:0:ffff:c0a8:2",
                    &scheme,
                    &exec_context
                ),
                MatchingResult::MISSED
            );

            wirefilter_free_execution_context(exec_context);
        }

        wirefilter_free_scheme(scheme);
    }

    #[test]
    fn filter_hash() {
        let scheme = create_scheme();

        {
            let filter1 = parse_filter(
                &scheme,
                r#"num1 > 41 && num2 == 1337 && ip1 != 192.168.0.1 && str2 ~ "yo\d+" && map1["key"] == 42"#,
            ).ast
            .unwrap();

            let filter2 = parse_filter(
                &scheme,
                r#"num1 >     41 && num2 == 1337 &&    ip1 != 192.168.0.1 and str2 ~ "yo\d+"    && map1["key"] == 42   "#,
            ).ast
            .unwrap();

            let filter3 = parse_filter(&scheme, r#"num1 > 41 && num2 == 1337"#)
                .ast
                .unwrap();

            let result1 = wirefilter_get_filter_hash(&filter1);
            assert_eq!(result1.status, Status::Success);
            let result2 = wirefilter_get_filter_hash(&filter2);
            assert_eq!(result2.status, Status::Success);
            let result3 = wirefilter_get_filter_hash(&filter3);
            assert_eq!(result3.status, Status::Success);

            assert_eq!(result1.hash, result2.hash);
            assert_ne!(result2.hash, result3.hash);

            wirefilter_free_parsed_filter(filter1);
            wirefilter_free_parsed_filter(filter2);
            wirefilter_free_parsed_filter(filter3);
        }

        wirefilter_free_scheme(scheme);
    }

    #[test]
    fn get_version() {
        let version = wirefilter_get_version();
        let re = Regex::new(r"(?-u)^\d+\.\d+\.\d+$").unwrap();

        assert!(re.is_match(std::str::from_utf8(version.as_bytes()).unwrap()));
    }

    #[test]
    fn filter_uses() {
        let scheme = create_scheme();

        {
            let filter = parse_filter(
                &scheme,
                r#"num1 > 41 && num2 == 1337 && ip1 != 192.168.0.1 && str2 ~ "yo\d+" && map1["key"] == 42"#,
            ).ast
            .unwrap();

            let field = "num1";
            assert_eq!(
                wirefilter_filter_uses(&filter, field.as_ptr().cast(), field.len()),
                UsingResult::USED
            );

            let field = "ip1";
            assert_eq!(
                wirefilter_filter_uses(&filter, field.as_ptr().cast(), field.len()),
                UsingResult::USED
            );

            let field = "str2";
            assert_eq!(
                wirefilter_filter_uses(&filter, field.as_ptr().cast(), field.len()),
                UsingResult::USED
            );

            let field = "str1";
            assert_eq!(
                wirefilter_filter_uses(&filter, field.as_ptr().cast(), field.len()),
                UsingResult::UNUSED
            );

            let field = "ip2";
            assert_eq!(
                wirefilter_filter_uses(&filter, field.as_ptr().cast(), field.len()),
                UsingResult::UNUSED
            );

            let field = "map1";
            assert_eq!(
                wirefilter_filter_uses(&filter, field.as_ptr().cast(), field.len()),
                UsingResult::USED
            );

            let field = "map2";
            assert_eq!(
                wirefilter_filter_uses(&filter, field.as_ptr().cast(), field.len()),
                UsingResult::UNUSED
            );

            wirefilter_free_parsed_filter(filter);
        }

        wirefilter_free_scheme(scheme);
    }

    #[test]
    fn filter_uses_list() {
        let scheme = create_scheme();

        {
            let filter = parse_filter(
                &scheme,
                r#"num1 in $numbers && num2 == 1337 && str2 != "hi" && ip2 == 10.10.10.10"#,
            )
            .ast
            .unwrap();

            let field = "num1";
            assert_eq!(
                wirefilter_filter_uses_list(&filter, field.as_ptr().cast(), field.len()),
                UsingResult::USED,
            );

            let field = "num2";
            assert_eq!(
                wirefilter_filter_uses_list(&filter, field.as_ptr().cast(), field.len()),
                UsingResult::UNUSED,
            );

            let field = "str1";
            assert_eq!(
                wirefilter_filter_uses_list(&filter, field.as_ptr().cast(), field.len()),
                UsingResult::UNUSED,
            );

            let field = "str2";
            assert_eq!(
                wirefilter_filter_uses_list(&filter, field.as_ptr().cast(), field.len()),
                UsingResult::UNUSED,
            );

            let field = "ip1";
            assert_eq!(
                wirefilter_filter_uses_list(&filter, field.as_ptr().cast(), field.len()),
                UsingResult::UNUSED,
            );

            let field = "ip2";
            assert_eq!(
                wirefilter_filter_uses_list(&filter, field.as_ptr().cast(), field.len()),
                UsingResult::UNUSED,
            );

            wirefilter_free_parsed_filter(filter);
        }

        wirefilter_free_scheme(scheme);
    }

    #[test]
    fn execution_context_deserialize() {
        let scheme = create_scheme();
        let exec_context = *create_execution_context(&scheme);

        let expected: String = serde_json::to_string(exec_context.as_ref()).unwrap();
        assert!(expected.len() > 3);

        let mut exec_context_c = *wirefilter_create_execution_context(&scheme);
        let res = wirefilter_deserialize_json_to_execution_context(
            &mut exec_context_c,
            expected.as_ptr(),
            expected.len(),
        );
        assert_eq!(res, true);

        let expected_c: String = serde_json::to_string(exec_context_c.as_ref()).unwrap();
        assert_eq!(expected, expected_c);
    }

    #[test]
    fn ctype_convertion() {
        let cty = CType::from(Type::Bytes);

        assert_eq!(Type::from(cty), Type::Bytes);

        let cty = wirefilter_create_array_type(cty);

        assert_eq!(cty, CType::from(Type::Array(Type::Bytes.into())));

        assert_eq!(Type::from(cty), Type::Array(Type::Bytes.into()));

        let cty = wirefilter_create_map_type(cty);

        assert_eq!(
            cty,
            CType::from(Type::Map(Type::Array(Type::Bytes.into()).into()))
        );

        assert_eq!(
            Type::from(cty),
            Type::Map(Type::Array(Type::Bytes.into()).into())
        );
    }
}<|MERGE_RESOLUTION|>--- conflicted
+++ resolved
@@ -18,15 +18,10 @@
     net::IpAddr,
 };
 use wirefilter::{
-<<<<<<< HEAD
     AllFunction, AlwaysList, AnyFunction, CIDRFunction, ConcatFunction, GetType,
-    JsonLookupStringFunction, LenFunction, LowerFunction, NeverList, StartsWithFunction, Type,
+    JsonLookupStringFunction, LenFunction, LowerFunction, NeverList, RemoveBytesFunction,
+    RemoveQueryArgsFunction, StartsWithFunction, SubstringFunction, ToStringFunction, Type,
     WildcardReplaceFunction, catch_panic,
-=======
-    AllFunction, AlwaysList, AnyFunction, CIDRFunction, ConcatFunction, GetType, LenFunction,
-    LowerFunction, NeverList, RemoveBytesFunction, RemoveQueryArgsFunction, StartsWithFunction,
-    SubstringFunction, ToStringFunction, Type, WildcardReplaceFunction, catch_panic,
->>>>>>> 21e00fb2
 };
 
 const VERSION: &str = env!("CARGO_PKG_VERSION");
@@ -385,10 +380,15 @@
                 }
             };
         }
-<<<<<<< HEAD
         "json_lookup_string" => {
             return match builder.add_function(name, JsonLookupStringFunction::default()) {
-=======
+                Ok(_) => true,
+                Err(err) => {
+                    write_last_error!("{}", err);
+                    false
+                }
+            };
+        }
         "remove_bytes" => {
             return match builder.add_function(name, RemoveBytesFunction::default()) {
                 Ok(_) => true,
@@ -418,7 +418,6 @@
         }
         "to_string" => {
             return match builder.add_function(name, ToStringFunction::default()) {
->>>>>>> 21e00fb2
                 Ok(_) => true,
                 Err(err) => {
                     write_last_error!("{}", err);
