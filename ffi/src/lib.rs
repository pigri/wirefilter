#![allow(clippy::not_unsafe_ptr_arg_deref)]
#![warn(rust_2018_idioms)]

mod cstring;
pub mod panic;

use crate::cstring::CString;
use fnv::FnvHasher;
use libc::c_char;
use num_enum::{IntoPrimitive, TryFromPrimitive};
use serde::de::DeserializeSeed;
use std::cell::RefCell;
use std::ops::{Deref, DerefMut};
use std::{
    convert::TryFrom,
    hash::Hasher,
    io::{self, Write},
    net::IpAddr,
};
use wirefilter::{
    AllFunction, AlwaysList, AnyFunction, CIDRFunction, ConcatFunction, GetType,
<<<<<<< HEAD
    JsonLookupIntegerFunction, LenFunction, LowerFunction, NeverList, StartsWithFunction, Type,
=======
    JsonLookupStringFunction, LenFunction, LowerFunction, NeverList, RemoveBytesFunction,
    RemoveQueryArgsFunction, StartsWithFunction, SubstringFunction, ToStringFunction, Type,
>>>>>>> 13010947
    WildcardReplaceFunction, catch_panic,
};

const VERSION: &str = env!("CARGO_PKG_VERSION");

thread_local! {
    /// Thread local error string.
    pub static LAST_ERROR: RefCell<CString> = const { RefCell::new(CString::new()) };
}

/// Helper macro to write an error.
#[macro_export]
macro_rules! write_last_error {
    ($($arg:tt)*) => {
        $crate::LAST_ERROR.with_borrow_mut(|last_error| {
            last_error.clear();
            write!(last_error, $($arg)*).unwrap();
        })
    };
}

#[derive(Clone, Copy, Debug, Eq, PartialEq, IntoPrimitive, TryFromPrimitive)]
#[repr(u8)]
pub enum CPrimitiveType {
    Ip = 1u8,
    Bytes = 2u8,
    Int = 3u8,
    Bool = 4u8,
}

enum Layer {
    Array,
    Map,
}

#[derive(Debug, Clone, Copy, PartialEq, Eq)]
#[repr(C)]
pub struct CType {
    pub layers: u32,
    pub len: u8,
    pub primitive: u8,
}

impl CType {
    const fn push(mut self, layer: Layer) -> CType {
        let layer = match layer {
            Layer::Array => 0,
            Layer::Map => 1,
        };
        self.layers = (self.layers << 1) | layer;
        self.len += 1;
        self
    }

    const fn pop(mut self) -> (Self, Option<Layer>) {
        if self.len > 0 {
            // Maybe use (trailing/leading)_(ones/zeros) instead
            let layer = (self.layers & 1) == 0;
            self.layers >>= 1;
            self.len -= 1;
            if layer {
                (self, Some(Layer::Array))
            } else {
                (self, Some(Layer::Map))
            }
        } else {
            (self, None)
        }
    }
}

impl From<CType> for Type {
    fn from(cty: CType) -> Self {
        let (ty, layer) = cty.pop();
        match layer {
            Some(Layer::Array) => Type::Array(Type::from(ty).into()),
            Some(Layer::Map) => Type::Map(Type::from(ty).into()),
            None => match CPrimitiveType::try_from(cty.primitive).unwrap() {
                CPrimitiveType::Bool => Type::Bool,
                CPrimitiveType::Bytes => Type::Bytes,
                CPrimitiveType::Int => Type::Int,
                CPrimitiveType::Ip => Type::Ip,
            },
        }
    }
}

impl From<Type> for CType {
    fn from(ty: Type) -> Self {
        match ty {
            Type::Ip => CType {
                len: 0,
                layers: 0,
                primitive: CPrimitiveType::Ip.into(),
            },
            Type::Bytes => CType {
                len: 0,
                layers: 0,
                primitive: CPrimitiveType::Bytes.into(),
            },
            Type::Int => CType {
                len: 0,
                layers: 0,
                primitive: CPrimitiveType::Int.into(),
            },
            Type::Bool => CType {
                len: 0,
                layers: 0,
                primitive: CPrimitiveType::Bool.into(),
            },
            Type::Array(arr) => Self::from(Type::from(arr)).push(Layer::Array),
            Type::Map(map) => Self::from(Type::from(map)).push(Layer::Map),
        }
    }
}

macro_rules! wrap_type {
    ($rust:ident $(<$rust_lt:lifetime>)? => $ffi:ident $(<$ffi_lt:lifetime>)?) => {
        impl$(<$ffi_lt>)? Deref for $ffi$(<$ffi_lt>)? {
            type Target = wirefilter::$rust$(<$rust_lt>)?;

            fn deref(&self) -> &Self::Target {
                &self.0
            }
        }

        impl$(<$ffi_lt>)? DerefMut for $ffi$(<$ffi_lt>)? {
            fn deref_mut(&mut self) -> &mut Self::Target {
                &mut self.0
            }
        }

        impl$(<$ffi_lt>)? AsRef<wirefilter::$rust$(<$rust_lt>)?> for $ffi$(<$ffi_lt>)? {
            fn as_ref(&self) -> &wirefilter::$rust$(<$rust_lt>)? {
                &self.0
            }
        }

        impl$(<$ffi_lt>)? From<wirefilter::$rust$(<$rust_lt>)?> for $ffi$(<$ffi_lt>)? {
            fn from(value: wirefilter::$rust$(<$rust_lt>)?) -> Self {
                Self(value)
            }
        }

        impl$(<$rust_lt>)? From<$ffi$(<$ffi_lt>)?> for wirefilter::$rust$(<$rust_lt>)? {
            fn from(value: $ffi$(<$ffi_lt>)?) -> Self {
                value.0
            }
        }
    };

    ($rust:ident $(<$rust_lt:lifetime>)?) => {
        wrap_type!($rust $(<$rust_lt>)? => $rust $(<$rust_lt>)?);
    };
}

/* Wrapper types needed by cbindgen to forward declare opaque structs */

#[derive(Debug, Default)]
#[repr(Rust)]
pub struct SchemeBuilder(wirefilter::SchemeBuilder);

wrap_type!(SchemeBuilder);

#[derive(Debug, PartialEq)]
#[repr(Rust)]
pub struct Scheme(wirefilter::Scheme);

wrap_type!(Scheme);

#[derive(Debug, PartialEq)]
#[repr(Rust)]
pub struct ExecutionContext<'s>(wirefilter::ExecutionContext<'s>);

wrap_type!(ExecutionContext<'s>);

#[derive(Debug, PartialEq)]
#[repr(Rust)]
pub struct FilterAst(wirefilter::FilterAst);

wrap_type!(FilterAst);

#[derive(Debug)]
#[repr(Rust)]
pub struct Filter(wirefilter::Filter<()>);

wrap_type!(Filter);

/// Represents the status of an operation.
#[derive(Debug, PartialEq)]
#[repr(C)]
pub enum Status {
    /// Operation succeeded.
    Success = 0,
    /// Operation encountered an error.
    ///
    /// Use [`wirefilter_get_last_error`] to retrieve the error message.
    Error,
    /// Operation has triggered a panic.
    ///
    /// Use [`wirefilter_get_last_error`] to retrieve the panic information.
    Panic,
}

/// Returns a pointer to the last error string if there was one or NULL.
#[unsafe(no_mangle)]
pub extern "C" fn wirefilter_get_last_error() -> *const c_char {
    crate::LAST_ERROR.with_borrow(|last_error| last_error.as_c_str())
}

/// Clears the last error string if there was one.
///
/// Further calls to `wirefilter_get_last_error` will return NULL,
/// until another error is written to it.
#[unsafe(no_mangle)]
pub extern "C" fn wirefilter_clear_last_error() {
    crate::LAST_ERROR.with_borrow_mut(|last_error| {
        last_error.clear();
    });
}

#[unsafe(no_mangle)]
pub extern "C" fn wirefilter_create_scheme_builder() -> Box<SchemeBuilder> {
    Box::default()
}

#[unsafe(no_mangle)]
pub extern "C" fn wirefilter_free_scheme_builder(scheme: Box<SchemeBuilder>) {
    drop(scheme);
}

#[unsafe(no_mangle)]
pub extern "C" fn wirefilter_create_primitive_type(ty: CPrimitiveType) -> CType {
    CType {
        layers: 0,
        len: 0,
        primitive: ty.into(),
    }
}

#[unsafe(no_mangle)]
pub extern "C" fn wirefilter_create_map_type(ty: CType) -> CType {
    ty.push(Layer::Map)
}

#[unsafe(no_mangle)]
pub extern "C" fn wirefilter_create_array_type(ty: CType) -> CType {
    ty.push(Layer::Array)
}

#[inline(always)]
fn cast_c_char(ptr: *const c_char) -> *const u8 {
    ptr.cast()
}

macro_rules! to_str {
    ($ptr:ident, $len:ident, $ret:expr) => {{
        assert!(!$ptr.is_null());
        match std::str::from_utf8(unsafe { std::slice::from_raw_parts(cast_c_char($ptr), $len) }) {
            Ok(s) => s,
            Err(err) => {
                write_last_error!("{}", err);
                return $ret;
            }
        }
    }};
    ($ptr:ident, $len:ident) => {
        to_str!($ptr, $len, false)
    };
}

/// Adds a function to the scheme by its name.
///
/// @param builder A pointer to the SchemeBuilder.
/// @param name_ptr A pointer to the start of the UTF-8 encoded name for the function.
/// @param name_len The length of the name string in bytes.
/// @return `true` if the function was added successfully, `false` otherwise.
///         If `false`, check `wirefilter_get_last_error` for details.
#[unsafe(no_mangle)]
pub extern "C" fn wirefilter_add_function_to_scheme(
    builder: &mut SchemeBuilder,
    name_ptr: *const c_char,
    name_len: usize,
) -> bool {
    let name = to_str!(name_ptr, name_len);

    match name {
        "concat" => {
            return match builder.add_function(name, ConcatFunction::default()) {
                Ok(_) => true,
                Err(err) => {
                    write_last_error!("{}", err);
                    false
                }
            };
        }
        "any" => {
            return match builder.add_function(name, AnyFunction::default()) {
                Ok(_) => true,
                Err(err) => {
                    write_last_error!("{}", err);
                    false
                }
            };
        }
        "all" => {
            return match builder.add_function(name, AllFunction::default()) {
                Ok(_) => true,
                Err(err) => {
                    write_last_error!("{}", err);
                    false
                }
            };
        }
        "lower" => {
            return match builder.add_function(name, LowerFunction::default()) {
                Ok(_) => true,
                Err(err) => {
                    write_last_error!("{}", err);
                    false
                }
            };
        }
        "starts_with" => {
            return match builder.add_function(name, StartsWithFunction::default()) {
                Ok(_) => true,
                Err(err) => {
                    write_last_error!("{}", err);
                    false
                }
            };
        }
        "cidr" => {
            return match builder.add_function(name, CIDRFunction::default()) {
                Ok(_) => true,
                Err(err) => {
                    write_last_error!("{}", err);
                    false
                }
            };
        }
        "len" => {
            return match builder.add_function(name, LenFunction::default()) {
                Ok(_) => true,
                Err(err) => {
                    write_last_error!("{}", err);
                    false
                }
            };
        }
        "wildcard_replace" => {
            return match builder.add_function(name, WildcardReplaceFunction::default()) {
                Ok(_) => true,
                Err(err) => {
                    write_last_error!("{}", err);
                    false
                }
            };
        }
<<<<<<< HEAD
        "json_lookup_integer" => {
            return match builder.add_function(name, JsonLookupIntegerFunction::default()) {
=======
        "json_lookup_string" => {
            return match builder.add_function(name, JsonLookupStringFunction::default()) {
                Ok(_) => true,
                Err(err) => {
                    write_last_error!("{}", err);
                    false
                }
            };
        }
        "remove_bytes" => {
            return match builder.add_function(name, RemoveBytesFunction::default()) {
                Ok(_) => true,
                Err(err) => {
                    write_last_error!("{}", err);
                    false
                }
            };
        }
        "remove_query_args" => {
            return match builder.add_function(name, RemoveQueryArgsFunction::default()) {
                Ok(_) => true,
                Err(err) => {
                    write_last_error!("{}", err);
                    false
                }
            };
        }
        "substring" => {
            return match builder.add_function(name, SubstringFunction::default()) {
                Ok(_) => true,
                Err(err) => {
                    write_last_error!("{}", err);
                    false
                }
            };
        }
        "to_string" => {
            return match builder.add_function(name, ToStringFunction::default()) {
>>>>>>> 13010947
                Ok(_) => true,
                Err(err) => {
                    write_last_error!("{}", err);
                    false
                }
            };
        }
        _ => {
            write_last_error!("Unknown function name provided: {}", name);
            return false;
        }
    };

    // Call the original Rust method. This should now compile correctly.
}

#[unsafe(no_mangle)]
pub extern "C" fn wirefilter_add_type_field_to_scheme(
    builder: &mut SchemeBuilder,
    name_ptr: *const c_char,
    name_len: usize,
    ty: CType,
) -> bool {
    let name = to_str!(name_ptr, name_len);
    builder.add_field(name, ty.into()).is_ok()
}

#[unsafe(no_mangle)]
pub extern "C" fn wirefilter_add_always_list_to_scheme(
    builder: &mut SchemeBuilder,
    ty: CType,
) -> bool {
    builder.add_list(ty.into(), AlwaysList {}).is_ok()
}

#[unsafe(no_mangle)]
pub extern "C" fn wirefilter_add_never_list_to_scheme(
    builder: &mut SchemeBuilder,
    ty: CType,
) -> bool {
    builder.add_list(ty.into(), NeverList {}).is_ok()
}

#[unsafe(no_mangle)]
pub extern "C" fn wirefilter_build_scheme(builder: Box<SchemeBuilder>) -> Box<Scheme> {
    Box::new(Scheme(builder.0.build()))
}

#[unsafe(no_mangle)]
pub extern "C" fn wirefilter_free_scheme(scheme: Box<Scheme>) {
    drop(scheme);
}

#[derive(Debug, PartialEq)]
#[repr(C)]
pub struct RustAllocatedString {
    pub ptr: *mut c_char,
    pub len: usize,
}

impl Default for RustAllocatedString {
    fn default() -> Self {
        Self {
            ptr: std::ptr::null_mut(),
            len: 0,
        }
    }
}

impl From<String> for RustAllocatedString {
    fn from(s: String) -> Self {
        let bytes = s.into_boxed_str().into_boxed_bytes();
        let len = bytes.len();
        let ptr = Box::into_raw(bytes).cast::<c_char>();
        Self { ptr, len }
    }
}

impl Drop for RustAllocatedString {
    fn drop(&mut self) {
        if self.ptr.is_null() {
            assert_eq!(self.len, 0);
        } else {
            let slice = unsafe { std::slice::from_raw_parts_mut(self.ptr.cast::<u8>(), self.len) };
            drop(unsafe { Box::from_raw(slice as *mut _) });
        }
    }
}

#[unsafe(no_mangle)]
pub extern "C" fn wirefilter_free_string(s: RustAllocatedString) {
    drop(s);
}

#[derive(Debug, PartialEq)]
#[repr(C)]
pub struct ParsingResult {
    pub status: Status,
    pub ast: Option<Box<FilterAst>>,
}

#[unsafe(no_mangle)]
pub extern "C" fn wirefilter_parse_filter(
    scheme: &Scheme,
    input_ptr: *const c_char,
    input_len: usize,
) -> ParsingResult {
    let input = to_str!(
        input_ptr,
        input_len,
        ParsingResult {
            status: Status::Error,
            ast: None,
        }
    );
    match catch_panic(std::panic::AssertUnwindSafe(|| scheme.parse(input))) {
        Ok(Ok(ast)) => ParsingResult {
            status: Status::Success,
            ast: Some(Box::new(FilterAst(ast))),
        },
        Ok(Err(err)) => {
            write_last_error!("{}", err);
            ParsingResult {
                status: Status::Error,
                ast: None,
            }
        }
        Err(err) => {
            write_last_error!("{}", err);
            ParsingResult {
                status: Status::Panic,
                ast: None,
            }
        }
    }
}

#[unsafe(no_mangle)]
pub extern "C" fn wirefilter_free_parsed_filter(ast: Box<FilterAst>) {
    drop(ast);
}

/// Wrapper for Hasher that allows using Write API (e.g. with serializer).
#[derive(Default)]
struct HasherWrite<H: Hasher>(H);

impl<H: Hasher> Write for HasherWrite<H> {
    fn write_all(&mut self, buf: &[u8]) -> io::Result<()> {
        self.0.write(buf);
        Ok(())
    }

    fn write(&mut self, buf: &[u8]) -> io::Result<usize> {
        self.write_all(buf)?;
        Ok(buf.len())
    }

    fn flush(&mut self) -> io::Result<()> {
        Ok(())
    }
}

#[derive(Debug, PartialEq)]
#[repr(C)]
pub struct HashingResult {
    pub status: Status,
    pub hash: u64,
}

#[unsafe(no_mangle)]
pub extern "C" fn wirefilter_get_filter_hash(filter_ast: &FilterAst) -> HashingResult {
    let mut hasher = FnvHasher::default();
    // Serialize JSON to our Write-compatible wrapper around FnvHasher,
    // effectively calculating a hash for our filter in a streaming fashion
    // that is as stable as the JSON representation itself
    // (instead of relying on #[derive(Hash)] which would be tied to impl details).
    match serde_json::to_writer(HasherWrite(&mut hasher), filter_ast.deref()) {
        Ok(()) => HashingResult {
            status: Status::Success,
            hash: hasher.finish(),
        },
        Err(err) => {
            write_last_error!("{}", err);
            HashingResult {
                status: Status::Error,
                hash: 0,
            }
        }
    }
}

#[derive(Debug, PartialEq)]
#[repr(C)]
pub struct SerializingResult {
    pub status: Status,
    pub json: RustAllocatedString,
}

impl From<Result<String, serde_json::Error>> for SerializingResult {
    fn from(result: Result<String, serde_json::Error>) -> Self {
        match result {
            Ok(ok) => SerializingResult {
                status: Status::Success,
                json: ok.into(),
            },
            Err(err) => {
                write_last_error!("{}", err);
                SerializingResult {
                    status: Status::Error,
                    json: RustAllocatedString::default(),
                }
            }
        }
    }
}

#[unsafe(no_mangle)]
pub extern "C" fn wirefilter_serialize_filter_to_json(filter_ast: &FilterAst) -> SerializingResult {
    serde_json::to_string(filter_ast.deref()).into()
}

#[unsafe(no_mangle)]
pub extern "C" fn wirefilter_serialize_scheme_to_json(scheme: &Scheme) -> SerializingResult {
    serde_json::to_string(scheme.deref()).into()
}

#[unsafe(no_mangle)]
pub extern "C" fn wirefilter_serialize_type_to_json(ty: CType) -> SerializingResult {
    serde_json::to_string(&Type::from(ty)).into()
}

#[unsafe(no_mangle)]
pub extern "C" fn wirefilter_create_execution_context<'e, 's: 'e>(
    scheme: &'s Scheme,
) -> Box<ExecutionContext<'e>> {
    Box::new(ExecutionContext(wirefilter::ExecutionContext::new(scheme)))
}

#[unsafe(no_mangle)]
pub extern "C" fn wirefilter_serialize_execution_context_to_json(
    exec_context: &mut ExecutionContext<'_>,
) -> SerializingResult {
    serde_json::to_string(exec_context.as_ref()).into()
}

#[unsafe(no_mangle)]
pub extern "C" fn wirefilter_deserialize_json_to_execution_context(
    exec_context: &mut ExecutionContext<'_>,
    json_ptr: *const u8,
    json_len: usize,
) -> bool {
    assert!(!json_ptr.is_null());
    let json = unsafe { std::slice::from_raw_parts(json_ptr, json_len) };
    let mut deserializer = serde_json::Deserializer::from_reader(json);
    match exec_context.deserialize(&mut deserializer) {
        Ok(_) => true,
        Err(err) => {
            write_last_error!("{}", err);
            false
        }
    }
}

#[unsafe(no_mangle)]
pub extern "C" fn wirefilter_free_execution_context(exec_context: Box<ExecutionContext<'_>>) {
    drop(exec_context);
}

#[unsafe(no_mangle)]
pub extern "C" fn wirefilter_add_json_value_to_execution_context(
    exec_context: &mut ExecutionContext<'_>,
    name_ptr: *const c_char,
    name_len: usize,
    json_ptr: *const u8,
    json_len: usize,
) -> bool {
    let name = to_str!(name_ptr, name_len);
    let json = unsafe { std::slice::from_raw_parts(json_ptr, json_len) };
    let ty = match exec_context.scheme().get_field(name) {
        Ok(field) => field.get_type(),
        Err(err) => {
            write_last_error!("{}", err);
            return false;
        }
    };
    let value = match ty.deserialize_value(&mut serde_json::Deserializer::from_reader(json)) {
        Ok(value) => value,
        Err(err) => {
            write_last_error!("{}", err);
            return false;
        }
    };
    match exec_context.set_field_value_from_name(name, value) {
        Ok(_) => true,
        Err(err) => {
            write_last_error!("{}", err);
            false
        }
    }
}

#[unsafe(no_mangle)]
pub extern "C" fn wirefilter_add_int_value_to_execution_context(
    exec_context: &mut ExecutionContext<'_>,
    name_ptr: *const c_char,
    name_len: usize,
    value: i64,
) -> bool {
    let name = to_str!(name_ptr, name_len);
    exec_context.set_field_value_from_name(name, value).is_ok()
}

#[unsafe(no_mangle)]
pub extern "C" fn wirefilter_add_bytes_value_to_execution_context(
    exec_context: &mut ExecutionContext<'_>,
    name_ptr: *const c_char,
    name_len: usize,
    value_ptr: *const u8,
    value_len: usize,
) -> bool {
    let name = to_str!(name_ptr, name_len);
    assert!(!value_ptr.is_null());
    let value = unsafe { std::slice::from_raw_parts(value_ptr, value_len) };
    exec_context.set_field_value_from_name(name, value).is_ok()
}

#[unsafe(no_mangle)]
pub extern "C" fn wirefilter_add_ipv6_value_to_execution_context(
    exec_context: &mut ExecutionContext<'_>,
    name_ptr: *const c_char,
    name_len: usize,
    value: &[u8; 16],
) -> bool {
    let name = to_str!(name_ptr, name_len);
    exec_context
        .set_field_value_from_name(name, IpAddr::from(*value))
        .is_ok()
}

#[unsafe(no_mangle)]
pub extern "C" fn wirefilter_add_ipv4_value_to_execution_context(
    exec_context: &mut ExecutionContext<'_>,
    name_ptr: *const c_char,
    name_len: usize,
    value: &[u8; 4],
) -> bool {
    let name = to_str!(name_ptr, name_len);
    exec_context
        .set_field_value_from_name(name, IpAddr::from(*value))
        .is_ok()
}

#[unsafe(no_mangle)]
pub extern "C" fn wirefilter_add_bool_value_to_execution_context(
    exec_context: &mut ExecutionContext<'_>,
    name_ptr: *const c_char,
    name_len: usize,
    value: bool,
) -> bool {
    let name = to_str!(name_ptr, name_len);
    exec_context.set_field_value_from_name(name, value).is_ok()
}

#[derive(Debug)]
#[repr(C)]
pub struct CompilingResult {
    pub status: Status,
    pub filter: Option<Box<Filter>>,
}

#[unsafe(no_mangle)]
pub extern "C" fn wirefilter_compile_filter(filter_ast: Box<FilterAst>) -> CompilingResult {
    match catch_panic(std::panic::AssertUnwindSafe(|| {
        wirefilter::FilterAst::from(*filter_ast).compile()
    })) {
        Ok(filter) => CompilingResult {
            status: Status::Success,
            filter: Some(Box::new(Filter(filter))),
        },
        Err(err) => {
            write_last_error!("{}", err);
            CompilingResult {
                status: Status::Panic,
                filter: None,
            }
        }
    }
}

#[derive(Debug, PartialEq)]
#[repr(C)]
pub struct MatchingResult {
    pub status: Status,
    pub matched: bool,
}

impl MatchingResult {
    #[cfg(test)]
    const MISSED: Self = Self {
        status: Status::Success,
        matched: false,
    };
    #[cfg(test)]
    const MATCHED: Self = Self {
        status: Status::Success,
        matched: true,
    };
    const ERROR: Self = Self {
        status: Status::Error,
        matched: false,
    };
    const PANIC: Self = Self {
        status: Status::Panic,
        matched: false,
    };
}

#[unsafe(no_mangle)]
pub extern "C" fn wirefilter_match(
    filter: &Filter,
    exec_context: &ExecutionContext<'_>,
) -> MatchingResult {
    match catch_panic(std::panic::AssertUnwindSafe(|| {
        filter.execute(exec_context)
    })) {
        Ok(Ok(matched)) => MatchingResult {
            status: Status::Success,
            matched,
        },
        Ok(Err(err)) => {
            write_last_error!("{}", err);
            MatchingResult::ERROR
        }
        Err(err) => {
            write_last_error!("{}", err);
            MatchingResult::PANIC
        }
    }
}

#[unsafe(no_mangle)]
pub extern "C" fn wirefilter_free_compiled_filter(filter: Box<Filter>) {
    drop(filter);
}

#[derive(Debug, PartialEq)]
#[repr(C)]
pub struct UsingResult {
    pub status: Status,
    pub used: bool,
}

impl UsingResult {
    #[cfg(test)]
    const UNUSED: Self = Self {
        status: Status::Success,
        used: false,
    };
    #[cfg(test)]
    const USED: Self = Self {
        status: Status::Success,
        used: true,
    };
    const ERROR: Self = Self {
        status: Status::Error,
        used: false,
    };
    const PANIC: Self = Self {
        status: Status::Error,
        used: false,
    };
}

#[unsafe(no_mangle)]
pub extern "C" fn wirefilter_filter_uses(
    filter_ast: &FilterAst,
    field_name_ptr: *const c_char,
    field_name_len: usize,
) -> UsingResult {
    let field_name = to_str!(field_name_ptr, field_name_len, UsingResult::ERROR);
    match catch_panic(std::panic::AssertUnwindSafe(|| filter_ast.uses(field_name))) {
        Ok(Ok(used)) => UsingResult {
            status: Status::Success,
            used,
        },
        Ok(Err(err)) => {
            write_last_error!("{}", err);
            UsingResult::ERROR
        }
        Err(err) => {
            write_last_error!("{}", err);
            UsingResult::PANIC
        }
    }
}

#[unsafe(no_mangle)]
pub extern "C" fn wirefilter_filter_uses_list(
    filter_ast: &FilterAst,
    field_name_ptr: *const c_char,
    field_name_len: usize,
) -> UsingResult {
    let field_name = to_str!(
        field_name_ptr,
        field_name_len,
        UsingResult {
            status: Status::Error,
            used: false
        }
    );
    match catch_panic(std::panic::AssertUnwindSafe(|| {
        filter_ast.uses_list(field_name)
    })) {
        Ok(Ok(used)) => UsingResult {
            status: Status::Success,
            used,
        },
        Ok(Err(err)) => {
            write_last_error!("{}", err);
            UsingResult {
                status: Status::Error,
                used: false,
            }
        }
        Err(err) => {
            write_last_error!("{}", err);
            UsingResult {
                status: Status::Panic,
                used: false,
            }
        }
    }
}

#[derive(Debug, PartialEq)]
#[repr(C)]
pub struct StaticRustAllocatedString {
    pub ptr: *const c_char,
    pub len: usize,
}

impl From<&'static str> for StaticRustAllocatedString {
    fn from(s: &'static str) -> Self {
        let bytes = s.as_bytes();
        let ptr = bytes.as_ptr().cast::<c_char>();
        let len = bytes.len();
        Self { ptr, len }
    }
}

#[unsafe(no_mangle)]
pub extern "C" fn wirefilter_get_version() -> StaticRustAllocatedString {
    StaticRustAllocatedString::from(VERSION)
}

#[cfg(test)]
#[allow(clippy::bool_assert_comparison)]
mod ffi_test {
    use super::*;
    use regex_automata::meta::Regex;
    use serde_json::json;
    use std::ffi::CStr;

    impl RustAllocatedString {
        pub fn as_bytes(&self) -> Option<&[u8]> {
            if self.ptr.is_null() {
                None
            } else {
                Some(unsafe { std::slice::from_raw_parts(self.ptr.cast(), self.len) })
            }
        }
    }

    impl StaticRustAllocatedString {
        pub fn as_bytes(&self) -> &[u8] {
            assert!(!self.ptr.is_null());
            unsafe { std::slice::from_raw_parts(self.ptr.cast(), self.len) }
        }
    }

    fn create_scheme() -> Box<Scheme> {
        let mut builder = wirefilter_create_scheme_builder();

        macro_rules! add_field {
            ($builder:ident, $field:literal, $ty:expr) => {
                assert!(wirefilter_add_type_field_to_scheme(
                    &mut $builder,
                    $field.as_ptr().cast(),
                    $field.len(),
                    $ty.into(),
                ));
            };
        }

        add_field!(builder, "ip1", Type::Ip);
        add_field!(builder, "ip2", Type::Ip);

        add_field!(builder, "str1", Type::Bytes);
        add_field!(builder, "str2", Type::Bytes);

        add_field!(builder, "num1", Type::Int);
        add_field!(builder, "num2", Type::Int);

        add_field!(
            builder,
            "map1",
            wirefilter_create_map_type(Type::Int.into())
        );
        add_field!(
            builder,
            "map2",
            wirefilter_create_map_type(Type::Bytes.into())
        );

        wirefilter_add_always_list_to_scheme(&mut builder, Type::Int.into());

        wirefilter_build_scheme(builder)
    }

    fn create_execution_context<'e, 's: 'e>(scheme: &'s Scheme) -> Box<ExecutionContext<'e>> {
        let mut exec_context = wirefilter_create_execution_context(scheme);
        let invalid_key = &b"\xc3\x28"[..];

        assert!(std::str::from_utf8(invalid_key).is_err());

        let field = "ip1";
        assert!(wirefilter_add_ipv4_value_to_execution_context(
            &mut exec_context,
            field.as_ptr().cast(),
            field.len(),
            &[127, 0, 0, 1],
        ));

        let field = "ip2";
        assert!(wirefilter_add_ipv6_value_to_execution_context(
            &mut exec_context,
            field.as_ptr().cast(),
            field.len(),
            b"\x00\x00\x00\x00\x00\x00\x00\x00\x00\x00\xFF\xFF\xC0\xA8\x00\x01",
        ));

        let field = "str1";
        let value = "Hey";
        assert!(wirefilter_add_bytes_value_to_execution_context(
            &mut exec_context,
            field.as_ptr().cast(),
            field.len(),
            value.as_ptr(),
            value.len(),
        ));

        let field = "str2";
        let value = "yo123";
        assert!(wirefilter_add_bytes_value_to_execution_context(
            &mut exec_context,
            field.as_ptr().cast(),
            field.len(),
            value.as_ptr(),
            value.len(),
        ));

        let field = "num1";
        assert!(wirefilter_add_int_value_to_execution_context(
            &mut exec_context,
            field.as_ptr().cast(),
            field.len(),
            42,
        ));

        let field = "num2";
        assert!(wirefilter_add_int_value_to_execution_context(
            &mut exec_context,
            field.as_ptr().cast(),
            field.len(),
            1337,
        ));

        let json = json!([["key", 42], [invalid_key, 42]]).to_string();

        let field = "map1";
        assert!(wirefilter_add_json_value_to_execution_context(
            &mut exec_context,
            field.as_ptr().cast(),
            field.len(),
            json.as_bytes().as_ptr(),
            json.len(),
        ));

        let json = json!([["key", "value"], [invalid_key, "value"]]).to_string();

        let field = "map2";
        assert!(wirefilter_add_json_value_to_execution_context(
            &mut exec_context,
            field.as_ptr().cast(),
            field.len(),
            json.as_ptr().cast(),
            json.len(),
        ));

        exec_context
    }

    fn parse_filter(scheme: &Scheme, input: &'static str) -> ParsingResult {
        wirefilter_parse_filter(scheme, input.as_ptr().cast(), input.len())
    }

    fn match_filter(
        input: &'static str,
        scheme: &Scheme,
        exec_context: &ExecutionContext<'_>,
    ) -> MatchingResult {
        let filter = parse_filter(scheme, input).ast.unwrap();
        let filter = wirefilter_compile_filter(filter).filter.unwrap();

        let result = wirefilter_match(&filter, exec_context);

        wirefilter_free_compiled_filter(filter);

        result
    }

    #[test]
    fn parse_error() {
        use indoc::indoc;

        let src = indoc!(
            r#"
            (
                num1 == 42
                or
                num1 == "abc"
            )
            "#
        );

        let scheme = create_scheme();

        {
            assert_eq!(
                parse_filter(&scheme, src),
                ParsingResult {
                    status: Status::Error,
                    ast: None,
                }
            );

            let msg = unsafe { CStr::from_ptr(wirefilter_get_last_error()) };
            assert_eq!(
                msg.to_str(),
                Ok(indoc!(
                    r#"
                Filter parsing error (4:13):
                    num1 == "abc"
                            ^^^^^ expected digit
                "#
                ))
            );
        }

        wirefilter_free_scheme(scheme);
    }

    #[test]
    fn filter_parsing() {
        let scheme = create_scheme();

        {
            let filter = parse_filter(&scheme, r#"num1 > 3 && str2 == "abc""#)
                .ast
                .unwrap();

            let result = wirefilter_serialize_filter_to_json(&filter);

            assert_eq!(result.status, Status::Success);

            assert_eq!(
                std::str::from_utf8(result.json.as_bytes().unwrap()).unwrap(),
                r#"{"op":"And","items":[{"lhs":"num1","op":"GreaterThan","rhs":3},{"lhs":"str2","op":"Equal","rhs":"abc"}]}"#
            );

            wirefilter_free_string(result.json);

            wirefilter_free_parsed_filter(filter);
        }

        wirefilter_free_scheme(scheme);
    }

    #[test]
    fn scheme_serialize() {
        let scheme = create_scheme();
        let result = wirefilter_serialize_scheme_to_json(&scheme);

        assert_eq!(result.status, Status::Success);

        let expected: String = serde_json::to_string(&**scheme).unwrap();
        assert_eq!(
            std::str::from_utf8(result.json.as_bytes().unwrap()).unwrap(),
            expected,
        );

        wirefilter_free_string(result.json);

        wirefilter_free_scheme(scheme);
    }

    #[test]
    fn filter_matching() {
        let scheme = create_scheme();

        {
            let exec_context = create_execution_context(&scheme);

            assert_eq!(
                match_filter(
                    r#"num1 > 41 && num2 == 1337 && ip1 != 192.168.0.1 && str2 ~ "yo\d+" && map2["key"] == "value""#,
                    &scheme,
                    &exec_context
                ),
                MatchingResult::MATCHED
            );

            assert_eq!(
                match_filter(
                    r#"ip2 == 0:0:0:0:0:ffff:c0a8:1 && (str1 == "Hey" || str2 == "ya") && (map1["key"] == 42 || map2["key2"] == "value")"#,
                    &scheme,
                    &exec_context
                ),
                MatchingResult::MATCHED
            );

            assert_eq!(
                match_filter(
                    "ip1 == 127.0.0.1 && ip2 == 0:0:0:0:0:ffff:c0a8:2",
                    &scheme,
                    &exec_context
                ),
                MatchingResult::MISSED
            );

            wirefilter_free_execution_context(exec_context);
        }

        wirefilter_free_scheme(scheme);
    }

    #[test]
    fn filter_hash() {
        let scheme = create_scheme();

        {
            let filter1 = parse_filter(
                &scheme,
                r#"num1 > 41 && num2 == 1337 && ip1 != 192.168.0.1 && str2 ~ "yo\d+" && map1["key"] == 42"#,
            ).ast
            .unwrap();

            let filter2 = parse_filter(
                &scheme,
                r#"num1 >     41 && num2 == 1337 &&    ip1 != 192.168.0.1 and str2 ~ "yo\d+"    && map1["key"] == 42   "#,
            ).ast
            .unwrap();

            let filter3 = parse_filter(&scheme, r#"num1 > 41 && num2 == 1337"#)
                .ast
                .unwrap();

            let result1 = wirefilter_get_filter_hash(&filter1);
            assert_eq!(result1.status, Status::Success);
            let result2 = wirefilter_get_filter_hash(&filter2);
            assert_eq!(result2.status, Status::Success);
            let result3 = wirefilter_get_filter_hash(&filter3);
            assert_eq!(result3.status, Status::Success);

            assert_eq!(result1.hash, result2.hash);
            assert_ne!(result2.hash, result3.hash);

            wirefilter_free_parsed_filter(filter1);
            wirefilter_free_parsed_filter(filter2);
            wirefilter_free_parsed_filter(filter3);
        }

        wirefilter_free_scheme(scheme);
    }

    #[test]
    fn get_version() {
        let version = wirefilter_get_version();
        let re = Regex::new(r"(?-u)^\d+\.\d+\.\d+$").unwrap();

        assert!(re.is_match(std::str::from_utf8(version.as_bytes()).unwrap()));
    }

    #[test]
    fn filter_uses() {
        let scheme = create_scheme();

        {
            let filter = parse_filter(
                &scheme,
                r#"num1 > 41 && num2 == 1337 && ip1 != 192.168.0.1 && str2 ~ "yo\d+" && map1["key"] == 42"#,
            ).ast
            .unwrap();

            let field = "num1";
            assert_eq!(
                wirefilter_filter_uses(&filter, field.as_ptr().cast(), field.len()),
                UsingResult::USED
            );

            let field = "ip1";
            assert_eq!(
                wirefilter_filter_uses(&filter, field.as_ptr().cast(), field.len()),
                UsingResult::USED
            );

            let field = "str2";
            assert_eq!(
                wirefilter_filter_uses(&filter, field.as_ptr().cast(), field.len()),
                UsingResult::USED
            );

            let field = "str1";
            assert_eq!(
                wirefilter_filter_uses(&filter, field.as_ptr().cast(), field.len()),
                UsingResult::UNUSED
            );

            let field = "ip2";
            assert_eq!(
                wirefilter_filter_uses(&filter, field.as_ptr().cast(), field.len()),
                UsingResult::UNUSED
            );

            let field = "map1";
            assert_eq!(
                wirefilter_filter_uses(&filter, field.as_ptr().cast(), field.len()),
                UsingResult::USED
            );

            let field = "map2";
            assert_eq!(
                wirefilter_filter_uses(&filter, field.as_ptr().cast(), field.len()),
                UsingResult::UNUSED
            );

            wirefilter_free_parsed_filter(filter);
        }

        wirefilter_free_scheme(scheme);
    }

    #[test]
    fn filter_uses_list() {
        let scheme = create_scheme();

        {
            let filter = parse_filter(
                &scheme,
                r#"num1 in $numbers && num2 == 1337 && str2 != "hi" && ip2 == 10.10.10.10"#,
            )
            .ast
            .unwrap();

            let field = "num1";
            assert_eq!(
                wirefilter_filter_uses_list(&filter, field.as_ptr().cast(), field.len()),
                UsingResult::USED,
            );

            let field = "num2";
            assert_eq!(
                wirefilter_filter_uses_list(&filter, field.as_ptr().cast(), field.len()),
                UsingResult::UNUSED,
            );

            let field = "str1";
            assert_eq!(
                wirefilter_filter_uses_list(&filter, field.as_ptr().cast(), field.len()),
                UsingResult::UNUSED,
            );

            let field = "str2";
            assert_eq!(
                wirefilter_filter_uses_list(&filter, field.as_ptr().cast(), field.len()),
                UsingResult::UNUSED,
            );

            let field = "ip1";
            assert_eq!(
                wirefilter_filter_uses_list(&filter, field.as_ptr().cast(), field.len()),
                UsingResult::UNUSED,
            );

            let field = "ip2";
            assert_eq!(
                wirefilter_filter_uses_list(&filter, field.as_ptr().cast(), field.len()),
                UsingResult::UNUSED,
            );

            wirefilter_free_parsed_filter(filter);
        }

        wirefilter_free_scheme(scheme);
    }

    #[test]
    fn execution_context_deserialize() {
        let scheme = create_scheme();
        let exec_context = *create_execution_context(&scheme);

        let expected: String = serde_json::to_string(exec_context.as_ref()).unwrap();
        assert!(expected.len() > 3);

        let mut exec_context_c = *wirefilter_create_execution_context(&scheme);
        let res = wirefilter_deserialize_json_to_execution_context(
            &mut exec_context_c,
            expected.as_ptr(),
            expected.len(),
        );
        assert_eq!(res, true);

        let expected_c: String = serde_json::to_string(exec_context_c.as_ref()).unwrap();
        assert_eq!(expected, expected_c);
    }

    #[test]
    fn ctype_convertion() {
        let cty = CType::from(Type::Bytes);

        assert_eq!(Type::from(cty), Type::Bytes);

        let cty = wirefilter_create_array_type(cty);

        assert_eq!(cty, CType::from(Type::Array(Type::Bytes.into())));

        assert_eq!(Type::from(cty), Type::Array(Type::Bytes.into()));

        let cty = wirefilter_create_map_type(cty);

        assert_eq!(
            cty,
            CType::from(Type::Map(Type::Array(Type::Bytes.into()).into()))
        );

        assert_eq!(
            Type::from(cty),
            Type::Map(Type::Array(Type::Bytes.into()).into())
        );
    }
}<|MERGE_RESOLUTION|>--- conflicted
+++ resolved
@@ -19,13 +19,9 @@
 };
 use wirefilter::{
     AllFunction, AlwaysList, AnyFunction, CIDRFunction, ConcatFunction, GetType,
-<<<<<<< HEAD
-    JsonLookupIntegerFunction, LenFunction, LowerFunction, NeverList, StartsWithFunction, Type,
-=======
-    JsonLookupStringFunction, LenFunction, LowerFunction, NeverList, RemoveBytesFunction,
-    RemoveQueryArgsFunction, StartsWithFunction, SubstringFunction, ToStringFunction, Type,
->>>>>>> 13010947
-    WildcardReplaceFunction, catch_panic,
+    JsonLookupIntegerFunction, JsonLookupStringFunction, LenFunction, LowerFunction, NeverList,
+    RemoveBytesFunction, RemoveQueryArgsFunction, StartsWithFunction, SubstringFunction,
+    ToStringFunction, Type, WildcardReplaceFunction, catch_panic,
 };
 
 const VERSION: &str = env!("CARGO_PKG_VERSION");
@@ -384,10 +380,15 @@
                 }
             };
         }
-<<<<<<< HEAD
         "json_lookup_integer" => {
             return match builder.add_function(name, JsonLookupIntegerFunction::default()) {
-=======
+                Ok(_) => true,
+                Err(err) => {
+                    write_last_error!("{}", err);
+                    false
+                }
+            };
+        }
         "json_lookup_string" => {
             return match builder.add_function(name, JsonLookupStringFunction::default()) {
                 Ok(_) => true,
@@ -426,7 +427,6 @@
         }
         "to_string" => {
             return match builder.add_function(name, ToStringFunction::default()) {
->>>>>>> 13010947
                 Ok(_) => true,
                 Err(err) => {
                     write_last_error!("{}", err);
